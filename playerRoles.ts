/**
 * Library to manage player roles
 */
import { storageItems } from "../../consts";
import { HeroBuild } from "../../submodules/dota2/heroBuilds";

// Steam Guide Roles
export enum STEAM_GUIDE_ROLE { // <None> is treated by not providing any role
  CORE = "#DOTA_HeroGuide_Role_Core",
  OFFLANE = "#DOTA_HeroGuide_Role_OffLane",
  SUPPORT = "#DOTA_HeroGuide_Role_Support",
  JUNGLE = "#DOTA_HeroGuide_Role_Jungle",
  INITIATOR = "#DOTA_HeroGuide_Role_Initiator",
  ROAMER = "#DOTA_HeroGuide_Role_Roamer",
}

// Roles used for the Dota Coach guides
export enum DOTA_COACH_GUIDE_ROLE {
  CARRY = "carry",
  MID = "mid",
  OFFLANE = "offlane",
  SUPPORT = "support",
}

// Roles as used by the Dota Coach app
export enum DOTA_COACH_ROLE {
  CARRY = "carry",
  MID = "mid",
  OFFLANE = "offlane",
  SOFT_SUPPORT = "soft_support",
  HARD_SUPPORT = "hard_support",
}

// Roles stored in localSotrage / isPlayerSupport
/*export const HARD_SUPPORT = 'Hard Support'
export const SOFT_SUPPORT = 'Soft Support'
export const SAFE_LANE = 'Safe lane'
export const OFFLANE = 'Offlane'
export const MID_LANE = 'Mid Lane'*/

/*export const ROLES = [
    'safeLane', 'midLane', 'offlane', 'softSupport', 'hardSupport'] // used for HTML IDs and to reference files*/
/*export const ROLE_NAMES = {
    'safeLane': "Safe Lane",
    'midLane': "Mid Lane",
    'offlane': "Offlane",
    'softSupport': "Soft Support",
    'hardSupport': "Hard Support"
}*/

//export const IMG_PATH = '../img/roles/'

/*export function getRoleFullName(role: string) {
    switch (role) {
        case 'safeLane': {
            return SAFE_LANE
        }
        case 'midLane': {
            return MID_LANE
        }
        case 'offlane': {
            return OFFLANE
        }
        case 'softSupport': {
            return SOFT_SUPPORT
        }
        case 'hardSupport': {
            return HARD_SUPPORT
        }
        default: {
            return "Error"
        }
    }
}*/

export function getRolesString(heroBuild: HeroBuild) {
<<<<<<< HEAD
  let roles = "";
  for (let i = 0; i < heroBuild.roles.length; i++) {
    roles += getDotaCoachGuideRoleString(heroBuild.roles[i]);
    if (i < heroBuild.roles.length - 1) {
      roles += " & ";
=======
    let roles = ''
    for (let i=0; i<heroBuild.roles.length; i++) {
        roles += getDotaCoachGuideRoleString(heroBuild.roles[i])
        if (i<(heroBuild.roles.length-1)) {
          roles += ' & '
        }
>>>>>>> a51c569c
    }
  }
  return roles;
}

/**
 * Function used to display role in title of steam guide
 * @param role
 * @returns
 */
export function getDotaCoachGuideRoleString(
  role: DOTA_COACH_GUIDE_ROLE
): string {
  switch (role) {
    case DOTA_COACH_GUIDE_ROLE.CARRY: {
      return "Carry";
    }
    case DOTA_COACH_GUIDE_ROLE.MID: {
      return "Mid";
    }
    case DOTA_COACH_GUIDE_ROLE.OFFLANE: {
      return "Offlane";
    }
    case DOTA_COACH_GUIDE_ROLE.SUPPORT: {
      return "Support";
    }
  }
}

export function rolesToString(roles: DOTA_COACH_GUIDE_ROLE[]): string {
<<<<<<< HEAD
  let result = "";
  for (let i = 0; i < roles.length; i++) {
    result += getDotaCoachGuideRoleString(roles[i]);
    if (i < roles.length - 1) {
      result += " & ";
=======
    let result = ''
    for (let i=0; i<roles.length; i++) {
      result += getDotaCoachGuideRoleString(roles[i])
      if (i<(roles.length-1)) {
        result += ' & '
      }
>>>>>>> a51c569c
    }
  }

  return result;
}

export function getRoleString(role: DOTA_COACH_ROLE): string {
  switch (role) {
    case DOTA_COACH_ROLE.CARRY: {
      return "Safe Lane";
    }
    case DOTA_COACH_ROLE.MID: {
      return "Mid Lane";
    }
    case DOTA_COACH_ROLE.OFFLANE: {
      return "Offlane";
    }
    case DOTA_COACH_ROLE.SOFT_SUPPORT: {
      return "Soft Support";
    }
    case DOTA_COACH_ROLE.HARD_SUPPORT: {
      return "Hard Support";
    }
  }
}

export function getGuideRoleImage(role: DOTA_COACH_GUIDE_ROLE): string {
  switch (role) {
    case DOTA_COACH_GUIDE_ROLE.CARRY: {
      return "../img/roles/safeLane.png";
    }
    case DOTA_COACH_GUIDE_ROLE.MID: {
      return "../img/roles/midLane.png";
    }
    case DOTA_COACH_GUIDE_ROLE.OFFLANE: {
      return "../img/roles/offlane.png";
    }
    case DOTA_COACH_GUIDE_ROLE.SUPPORT: {
      return "../img/roles/support.png";
    }
  }
}

export function getRoleImage(role: DOTA_COACH_ROLE): string {
  switch (role) {
    case DOTA_COACH_ROLE.CARRY: {
      return "../img/roles/safeLane.png";
    }
    case DOTA_COACH_ROLE.MID: {
      return "../img/roles/midLane.png";
    }
    case DOTA_COACH_ROLE.OFFLANE: {
      return "../img/roles/offlane.png";
    }
    case DOTA_COACH_ROLE.SOFT_SUPPORT: {
      return "../img/roles/softSupport.png";
    }
    case DOTA_COACH_ROLE.HARD_SUPPORT: {
      return "../img/roles/hardSupport.png";
    }
  }
}

export function getPlayerRole(): DOTA_COACH_ROLE {
  return localStorage.getItem(storageItems.playerRole) as DOTA_COACH_ROLE;
}

export function setPlayerRole(role: DOTA_COACH_ROLE) {
  localStorage.setItem(storageItems.playerRole, role);
}

export function isPlayerSupport() {
  return isSupport(getPlayerRole());
}

export function isSupport(role: DOTA_COACH_ROLE) {
  return isHardSupport(role) || isSoftSupport(role);
}

export function isSoftSupport(role: DOTA_COACH_ROLE) {
  return role == DOTA_COACH_ROLE.SOFT_SUPPORT;
}

export function isHardSupport(role: DOTA_COACH_ROLE) {
  return role == DOTA_COACH_ROLE.HARD_SUPPORT;
}

export function isCore(role: DOTA_COACH_ROLE) {
  return isCarry(role) || isMid(role) || isOfflane(role);
}

export function isCarry(role: DOTA_COACH_ROLE) {
  return role == DOTA_COACH_ROLE.CARRY;
}

export function isMid(role: DOTA_COACH_ROLE) {
  return role == DOTA_COACH_ROLE.MID;
}

export function isOfflane(role: DOTA_COACH_ROLE) {
  return role == DOTA_COACH_ROLE.OFFLANE;
}<|MERGE_RESOLUTION|>--- conflicted
+++ resolved
@@ -74,20 +74,11 @@
 }*/
 
 export function getRolesString(heroBuild: HeroBuild) {
-<<<<<<< HEAD
   let roles = "";
   for (let i = 0; i < heroBuild.roles.length; i++) {
     roles += getDotaCoachGuideRoleString(heroBuild.roles[i]);
     if (i < heroBuild.roles.length - 1) {
       roles += " & ";
-=======
-    let roles = ''
-    for (let i=0; i<heroBuild.roles.length; i++) {
-        roles += getDotaCoachGuideRoleString(heroBuild.roles[i])
-        if (i<(heroBuild.roles.length-1)) {
-          roles += ' & '
-        }
->>>>>>> a51c569c
     }
   }
   return roles;
@@ -118,20 +109,12 @@
 }
 
 export function rolesToString(roles: DOTA_COACH_GUIDE_ROLE[]): string {
-<<<<<<< HEAD
-  let result = "";
-  for (let i = 0; i < roles.length; i++) {
-    result += getDotaCoachGuideRoleString(roles[i]);
-    if (i < roles.length - 1) {
-      result += " & ";
-=======
     let result = ''
     for (let i=0; i<roles.length; i++) {
       result += getDotaCoachGuideRoleString(roles[i])
       if (i<(roles.length-1)) {
         result += ' & '
       }
->>>>>>> a51c569c
     }
   }
 
