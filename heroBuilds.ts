/**
 * heroBuilds.ts contains the ability and items builds for all Dota 2 heroes. Each hero can have several builds.
 *
 * Rules for abilities:
 *     - The ability "special_bonus_attributes" should be used to skill attributes
 *     - Each build should have the first 25 abilities to be skilled (the rest is then automatic)
 *
 * Consistency requirements for abilities:
 *     - Each ability needs to exist in dota2Abilits.json
 *     - For each ability there needs to be an image named '/img/ability/<ability>_hp1.jpg' (the script dataQuality.ts verifies that)
 *
 * Attention:
 *     - Steam guides can't have the character "'"". Instead we need to use "`"
 * 	   - The order of the talent build needs to be 1, 2, 3 and then 4. Any other order will cause the guide to fail in Dota 2
 * 
 * Relevant folder on local PC: D:\Program Files (x86)\Steam\userdata\361606936\570\remote\guides
 */
import { DOTA_COACH_GUIDE_ROLE, STEAM_GUIDE_ROLE } from "./playerRoles";

/**
 * Data structure for the hero builds of a given hero
 *
 */
export interface HeroBuilds {
  builds: HeroBuild[]; // Note that the first build is seen as the standard build
  ability_tooltips?: Tooltips;
  item_tooltips?: Tooltips;
}

/**
 * Data structure for each hero build
 *
 */
<<<<<<< HEAD
 export interface HeroBuild {
	roles: DOTA_COACH_GUIDE_ROLE[],      // These roles are used in the Dota Coach App and in title of Steam Guide
	steam_guide_id: number, 		     // ID of the steam guide; this ID is provided by Dota 2
	steam_guide_link: string, 		     // Link to web buids
	steam_guide_role?: STEAM_GUIDE_ROLE, // Role used to classify steam guides (this role is displayed in yellow in Dota 2). Available values are: Core, Offlane, Support, Jungle, Initiator, Roamer. If there is no value proivded, then it there is no role shown in Dota 2
	abilities: string[]
	ability_tooltips?: Tooltips,
	items: ItemBuild,
	item_tooltips?: Tooltips
=======
export interface HeroBuild {
  roles: PLAYER_ROLE[]; // These roles are used in the Dota Coach App and in title of Steam Guide
  guide: number; // ID of the steam guide; this ID is provided by Dota 2
  guide_role?: STEAM_GUIDE_ROLE; // Role used to classify steam guides (this role is displayed in yellow in Dota 2). Available values are: Core, Offlane, Support, Jungle, Initiator, Roamer. If there is no value proivded, then it there is no role shown in Dota 2
  abilities: string[];
  ability_tooltips?: Tooltips;
  items: ItemBuild;
  item_tooltips?: Tooltips;
>>>>>>> 531693c6
}

export interface ItemBuild {
  starting: string[];
  early_game: string[];
  mid_game: string[];
  late_game: string[];
  situational: string[];
  core: string[]; // selected items from starting, early_game, mid_game, late_game and situational
  neutral: string[];
}

/**
 * Tooltip for abilities and items
 *
 */
export interface Tooltips {
  [key: string]: string;
}

export const heroBuilds: { [key: string]: HeroBuilds } = {
  Abaddon: {
    builds: [
      {
        roles: [DOTA_COACH_GUIDE_ROLE.SUPPORT],
        steam_guide_id: 1640698444,
		steam_guide_link: "https://steamcommunity.com/sharedfiles/filedetails/?id=2698376898",
        steam_guide_role: STEAM_GUIDE_ROLE.SUPPORT,
        abilities: [
          "abaddon_aphotic_shield",
          "abaddon_frostmourne" /* equals to 'curse of avernus' */,
          "abaddon_aphotic_shield",
          "abaddon_death_coil",
          "abaddon_aphotic_shield",
          "abaddon_borrowed_time",
          "abaddon_aphotic_shield",
          "abaddon_death_coil",
          "abaddon_death_coil",
          "abaddon_death_coil",
          "special_bonus_movement_speed_15",
          "abaddon_borrowed_time",
          "abaddon_frostmourne",
          "abaddon_frostmourne",
          "special_bonus_unique_abaddon_2",
          "abaddon_frostmourne",
          "special_bonus_attributes",
          "abaddon_borrowed_time",
          "special_bonus_attributes",
          "special_bonus_unique_abaddon",
          "special_bonus_attributes",
          "special_bonus_attributes",
          "special_bonus_attributes",
          "special_bonus_attributes",
          "special_bonus_unique_abaddon_4",
          //25 levels, no need for more than that as they are automatic afterwards
        ],
        items: {
          starting: [
            "tango",
            "flask" /* salve */,
            "enchanted_mango",
            "faerie_fire",
            "branches",
            "ward_observer",
            "ward_sentry",
            "magic_stick",
            "orb_of_venom",
            "wind_lace",
          ],
          early_game: [
            "boots",
            "magic_wand",
            "headdress",
            "arcane_boots",
            "tranquil_boots",
            "ring_of_basilius",
          ],
          mid_game: [
            "holy_locket",
            "solar_crest",
            "force_staff",
            "aether_lens",
            "mekansm",
          ],
          late_game: ["ultimate_scepter", "vladmir"],
          situational: ["lotus_orb", "aghanims_shard"],
          core: ["holy_locket", "ultimate_scepter"],
          neutral: [
            "trusty_shovel",
            "arcane_ring",
            "philosophers_stone",
            "bullwhip",
            "psychic_headband",
            "spider_legs",
            "spy_gadget",
            "stormcrafter",
            "force_field",
            "seer_stone",
          ],
        },
      },
    ],
    ability_tooltips: {
      // Optional, used for Dota 2 Guides
      special_bonus_unique_abaddon:
        "If you have Aghanim`s Scepter or about to have it, take the other talent.",
      // Question, should we have info for each build at each level, or the infos be generic to the skills / telents, and only showed with first build?
    },
    item_tooltips: {
      ward_sentry: "To block or unblock the pull camp.",
      magic_stick:
        "Start with it if you expect high frequency of spells being used on the lane.",
      orb_of_venom:
        "If you see yourself being able to hit the opponents on the lane often.",
      wind_lace:
        "For extra mobility and if you are planning to go for Tranquil Boots.",
      arcane_boots:
        "Prefered boots upgrade as you can disassemble it for Energy Booster that is needed for Holy Locket. You can assemble Tranquil Boots afterwards for movement speed.",
      holy_locket:
        "A core item that allows you to further increase your healing output. On use, you replenish mana to your allies as well so watch out for the ones in need for a little bit of mana.",
      ultimate_scepter:
        "A core item that can impact the fights greatly. Make sure to activate the ultimate when the most damage is being pumped into your allies.",
      lotus_orb: "For reflect, dispel and armor.",
      aghanims_shard: "To silence against spell heavy lineups.",
    },
  },
  Alchemist: {
    builds: [
      {
        roles: [DOTA_COACH_GUIDE_ROLE.CARRY, DOTA_COACH_GUIDE_ROLE.MID],
        steam_guide_id: 1640719685,
		steam_guide_link: "https://steamcommunity.com/sharedfiles/filedetails/?id=2698377018",
        steam_guide_role: STEAM_GUIDE_ROLE.CORE,
        abilities: [
          "alchemist_goblins_greed",
          "alchemist_acid_spray",
          "alchemist_goblins_greed",
          "alchemist_acid_spray",
          "alchemist_goblins_greed",
          "alchemist_chemical_rage",
          "alchemist_goblins_greed",
          "alchemist_acid_spray",
          "alchemist_acid_spray",
          "special_bonus_attack_speed_15",
          "alchemist_unstable_concoction",
          "alchemist_chemical_rage",
          "alchemist_unstable_concoction",
          "alchemist_unstable_concoction",
          "special_bonus_hp_350",
          "alchemist_unstable_concoction",
          "special_bonus_attributes",
          "alchemist_chemical_rage",
          "special_bonus_attributes",
          "special_bonus_cleave_25",
          "special_bonus_attributes",
          "special_bonus_attributes",
          "special_bonus_attributes",
          "special_bonus_attributes",
          "special_bonus_unique_alchemist_6",
        ],
        items: {
          starting: [
            "tango",
            "quelling_blade",
            "circlet",
            "gauntlets",
            "branches",
            "magic_stick",
            "ward_observer",
          ],
          early_game: [
            "bracer",
            "ring_of_health",
            "magic_wand",
            "power_treads",
            "phase_boots",
            "soul_ring",
          ],
          mid_game: ["bfury", "sange_and_yasha", "assault", "blink", "basher"],
          late_game: [
            "abyssal_blade",
            "swift_blink",
            "heart",
            "ultimate_scepter",
          ],
          situational: [
            "bottle",
            "radiance",
            "black_king_bar",
            "aghanims_shard",
            "mjollnir",
            "overwhelming_blink",
            "monkey_king_bar",
            "silver_edge",
          ],
          core: ["bfury", "sange_and_yasha", "assault"],
          neutral: [
            "chipped_vest",
            "broom_handle",
            "quicksilver_amulet",
            "misericorde",
            "paladin_sword",
            "elven_tunic",
            "the_leveller",
            "penta_edged_sword",
            "force_boots",
            "desolator_2",
          ],
        },
      },
    ],
    ability_tooltips: {
      // For first level spell choice
      alchemist_acid_spray:
        "Consider skilling Acid Spray at level one if you are playing mid Alchemist against a tough match-up.",
    },
    item_tooltips: {
      magic_stick:
        "Start with it if you expect high frequency of spells being used on the lane.",
      ward_observer:
        "If you are playing midlane but also to secure your safelane farm and jungling later on.",
      bottle: "If you are playing mid Alchemist.",
      ring_of_health: "To solve hp sustain issues.",
      power_treads:
        "Prefered boots upgrades that allows you to extract more value from the Battle Fury due to attack speed.",
      bfury:
        "A core farming item that provides you with sustain and great physical damage that synergizes well with Acid Spray.",
      radiance:
        "An alternative to Battle Fury against illusion-based heroes. In general, illusions are susceptible to magical damage more than to physical damage.",
      black_king_bar:
        "Against a lot of disables, magical damage and as a dispel.",
      aghanims_shard: "For extra dispel and buff.",
      ultimate_scepter: "To gift it to your teammates",
      mjollnir: "Against illusion based heroes.",
      overwhelming_blink: "Against illusion based heroes.",
      monkey_king_bar: "Against evasion.",
      silver_edge: "To break passives.",
    },
  },
  "Ancient Apparition": {
    builds: [
      {
        roles: [DOTA_COACH_GUIDE_ROLE.SUPPORT],
        steam_guide_id: 1640719709,
		steam_guide_link: "https://steamcommunity.com/sharedfiles/filedetails/?id=2698377158",
        steam_guide_role: STEAM_GUIDE_ROLE.SUPPORT,
        abilities: [
          "ancient_apparition_chilling_touch",
          "ancient_apparition_cold_feet",
          "ancient_apparition_chilling_touch",
          "ancient_apparition_cold_feet",
          "ancient_apparition_ice_vortex",
          "ancient_apparition_ice_blast",
          "ancient_apparition_cold_feet",
          "ancient_apparition_cold_feet",
          "ancient_apparition_ice_vortex",
          "ancient_apparition_ice_vortex",
          "ancient_apparition_ice_vortex",
          "ancient_apparition_ice_blast",
          "special_bonus_spell_amplify_8",
          "ancient_apparition_chilling_touch",
          "special_bonus_unique_ancient_apparition_3",
          "ancient_apparition_chilling_touch",
          "special_bonus_attributes",
          "ancient_apparition_ice_blast",
          "special_bonus_attributes",
          "special_bonus_unique_ancient_apparition_4",
          "special_bonus_attributes",
          "special_bonus_attributes",
          "special_bonus_attributes",
          "special_bonus_attributes",
          "special_bonus_unique_ancient_apparition_5",
        ],
        items: {
          starting: [
            "tango",
            "flask" /* salve */,
            "faerie_fire",
            "branches",
            "ward_observer",
            "ward_sentry",
            "magic_stick",
            "blight_stone",
          ],
          early_game: [
            "boots",
            "magic_wand",
            "arcane_boots",
            "tranquil_boots",
            "wind_lace",
          ],
          mid_game: [
            "glimmer_cape",
            "aghanims_shard",
            "force_staff",
            "ghost",
            "cyclone",
          ],
          late_game: ["solar_crest", "vladmir", "aeon_disk"],
          situational: ["infused_raindrop", "lotus_orb"],
          core: ["aghanims_shard"],
          neutral: [
            "trusty_shovel",
            "arcane_ring",
            "philosophers_stone",
            "bullwhip",
            "spider_legs",
            "psychic_headband",
            "spy_gadget",
            "timeless_relic",
            "seer_stone",
            "book_of_shadows",
          ],
        },
      },
    ],
    ability_tooltips: {},
    item_tooltips: {
      ward_sentry: "To block or unblock the pull camp.",
      magic_stick:
        "Start with it if you expect high frequency of spells being used on the lane.",
      blight_stone: "If you expect double melee to lane against you.",
      infused_raindrop: "Against magical burst.",
      arcane_boots:
        "Prefered boots upgrade as you will run out of mana in the fights. When disasembled, Energy Booster can be used later on to craft Lotus Orb or Aeon Disk.",
      aghanims_shard:
        "A core item that allows you to waveclear, do decent amounts of damage in the fights and cancel Blink Daggers.",
      lotus_orb: "For reflect, dispel and armor.",
    },
  },
  "Anti-Mage": {
    builds: [
      {
        roles: [DOTA_COACH_GUIDE_ROLE.CARRY],
        steam_guide_id: 1640719725,
		steam_guide_link: "https://steamcommunity.com/sharedfiles/filedetails/?id=2698377261",
        steam_guide_role: STEAM_GUIDE_ROLE.CORE,
        abilities: [
          "antimage_mana_break",
          "antimage_blink",
          "antimage_mana_break",
          "antimage_counterspell",
          "antimage_blink",
          "antimage_mana_void",
          "antimage_blink",
          "antimage_blink",
          "antimage_mana_break",
          "special_bonus_unique_antimage",
          "antimage_mana_break",
          "antimage_mana_void",
          "antimage_counterspell",
          "antimage_counterspell",
          "antimage_counterspell",
          "special_bonus_unique_antimage_8",
          "special_bonus_attributes",
          "antimage_mana_void",
          "special_bonus_attributes",
          "special_bonus_unique_antimage_3",
          "special_bonus_attributes",
          "special_bonus_attributes",
          "special_bonus_attributes",
          "special_bonus_attributes",
          "special_bonus_unique_antimage_2",
        ],
        items: {
          starting: [
            "tango",
            "quelling_blade",
            "circlet",
            "slippers",
            "branches",
            "faerie_fire",
            "magic_stick",
            "orb_of_venom",
          ],
          early_game: [
            "ring_of_health",
            "wraith_band",
            "magic_wand",
            "power_treads",
            "orb_of_corrosion",
          ],
          mid_game: ["bfury", "manta", "basher", "skadi"],
          late_game: [
            "abyssal_blade",
            "satanic",
            "butterfly",
            "ultimate_scepter",
          ],
          situational: [
            "black_king_bar",
            "monkey_king_bar",
            "sphere",
            "aghanims_shard",
            "assault",
          ],
          core: ["power_treads", "bfury", "manta", "basher"],
          neutral: [
            "possessed_mask",
            "chipped_vest",
            "ring_of_aquila",
            "vambrace",
            "mind_breaker",
            "elven_tunic",
            "the_leveller",
            "ninja_gear",
            "pirate_hat",
            "apex",
          ],
        },
      },
    ],
    ability_tooltips: {
      // For first level spell choice
      antimage_counterspell:
        "Skill Counterspell at level one if you exptect to be harrassed by single-target magical-damage spells like Arcane Bolt.",
      special_bonus_unique_antimage_2:
        "If there`s a lot of magical damage against you or you have mana issues, skill the other talent.",
    },
    item_tooltips: {
      magic_stick:
        "Start with it if you expect high frequency of spells being used on the lane.",
      orb_of_venom:
        "If you see yourself being able to hit the opponents on the lane often.",
      ring_of_health: "To solve hp sustain issues.",
      power_treads:
        "Allows you to extract more value from Battle Fury due to attack speed.",
      orb_of_corrosion: "If you can pressure on the lane.",
      bfury:
        "A core items that solves sustain issues and allows you to farm insanely fast.",
      manta: "Allows you to burn the jumped target`s mana quickly.",
      basher:
        "It procs frequently due to attack speed of Anti-Mage allowing you to burn even more mana before Mana Voiding.",
      monkey_king_bar: "Against evasion.",
      black_king_bar: "Against a lot of disables and as a dispel.",
      sphere:
        "Against powerful single target spells like Duel, Lasso, Hex or Doom.",
      aghanims_shard: "Against heavy magical damage lineups.",
      assault: "Against heavy armor reduction lineups.",
      ultimate_scepter: "Great for causing chaos in the fights.",
    },
  },
  "Arc Warden": {
    builds: [
      {
        roles: [DOTA_COACH_GUIDE_ROLE.CARRY, DOTA_COACH_GUIDE_ROLE.MID],
        steam_guide_id: 1640719743,
		steam_guide_link: "https://steamcommunity.com/sharedfiles/filedetails/?id=2698377376",
        steam_guide_role: STEAM_GUIDE_ROLE.CORE,
        abilities: [
          "arc_warden_spark_wraith",
          "arc_warden_flux",
          "arc_warden_spark_wraith",
          "arc_warden_flux",
          "arc_warden_spark_wraith",
          "arc_warden_tempest_double",
          "arc_warden_spark_wraith",
          "arc_warden_flux",
          "arc_warden_flux",
          "arc_warden_magnetic_field",
          "special_bonus_unique_arc_warden_5",
          "arc_warden_tempest_double",
          "arc_warden_magnetic_field",
          "arc_warden_magnetic_field",
          "arc_warden_magnetic_field",
          "special_bonus_unique_arc_warden_3",
          "special_bonus_attributes",
          "arc_warden_tempest_double",
          "special_bonus_attributes",
          "special_bonus_unique_arc_warden",
          "special_bonus_attributes",
          "special_bonus_attributes",
          "special_bonus_attributes",
          "special_bonus_attributes",
          "special_bonus_unique_arc_warden_6",
        ],
        items: {
          starting: [
            "tango",
            "circlet",
            "slippers",
            "branches",
            "faerie_fire",
            "magic_stick",
            "ward_observer",
          ],
          early_game: ["wraith_band", "hand_of_midas", "boots"],
          mid_game: [
            "maelstrom",
            "travel_boots",
            "mjollnir",
            "dragon_lance",
            "hurricane_pike",
          ],
          late_game: [
            "skadi",
            "greater_crit",
            "satanic",
            "bloodthorn",
            "travel_boots_2",
          ],
          situational: [
            "infused_raindrop",
            "black_king_bar",
            "monkey_king_bar",
            "silver_edge",
            "gungir",
            "nullifier",
          ],
          core: ["hand_of_midas", "maelstrom", "travel_boots"],
          neutral: [
            "possessed_mask",
            "unstable_wand",
            "grove_bow",
            "quicksilver_amulet",
            "enchanted_quiver",
            "mind_breaker",
            "the_leveller",
            "spell_prism",
            "pirate_hat",
            "desolator_2",
          ],
        },
      },
    ],
    ability_tooltips: {
      special_bonus_unique_arc_warden:
        "Both level twenty talents are mediocre. I'd give slight edge to Spark Wraith one as in some rare cases you might purchase or obtain Aghanim`s Scepter from the Roshan.",
    },
    item_tooltips: {
      magic_stick:
        "Start with it if you expect high frequency of spells being used on the lane.",
      ward_observer:
        "If you are playing midlane but also to secure your safelane farm and jungling later on.",
      infused_raindrop: "Against magical burst.",
      hand_of_midas: "A core item which active works on your clone too.",
      maelstrom:
        "A core item that further increases your farming speed. Both upgrades of this item are great to have on this hero.",
      travel_boots: "Allows you to split-push the map effectively.",
      black_king_bar:
        "Against a lot of disables, magical damage and as a dispel.",
      monkey_king_bar: "Against evasion.",
      silver_edge: "For break and greater splitpush/pick off potential.",
      gungir: "An alternative for Mjollnir for crowd control.",
      nullifier: "To dispel defensive spells and items.",
    },
  },
  Axe: {
    builds: [
      {
        roles: [DOTA_COACH_GUIDE_ROLE.OFFLANE],
        steam_guide_id: 1640802946,
		steam_guide_link: "https://steamcommunity.com/sharedfiles/filedetails/?id=2699915204",
        steam_guide_role: STEAM_GUIDE_ROLE.OFFLANE,
        abilities: [
          "axe_battle_hunger",
          "axe_counter_helix",
          "axe_counter_helix",
          "axe_berserkers_call",
          "axe_counter_helix",
          "axe_culling_blade",
          "axe_counter_helix",
          "axe_berserkers_call",
          "axe_berserkers_call",
          "axe_berserkers_call",
          "special_bonus_magic_resistance_12",
          "axe_culling_blade",
          "axe_battle_hunger",
          "axe_battle_hunger",
          "special_bonus_unique_axe_4",
          "axe_battle_hunger",
          "special_bonus_attributes",
          "axe_culling_blade",
          "special_bonus_attributes",
          "special_bonus_unique_axe_5",
          "special_bonus_attributes",
          "special_bonus_attributes",
          "special_bonus_attributes",
          "special_bonus_attributes",
          "special_bonus_unique_axe_2",
        ],
        items: {
          starting: [
            "tango",
            "flask",
            "quelling_blade",
            "ring_of_protection",
            "branches",
            "faerie_fire",
            "magic_stick",
          ],
          early_game: [
            "vanguard",
            "boots",
            "phase_boots",
            "magic_wand",
            "cloak",
          ],
          mid_game: ["blink", "hood_of_defiance", "blade_mail"],
          late_game: [
            "heart",
            "assault",
            "abyssal_blade",
            "overwhelming_blink",
          ],
          situational: [
            "black_king_bar",
            "pipe",
            "crimson_guard",
            "lotus_orb",
            "invis_sword",
            "manta",
          ],
          core: ["vanguard", "blink"],
          neutral: [
            "chipped_vest",
            "broom_handle",
            "vambrace",
            "dragon_scale",
            "cloak_of_flames",
            "spider_legs",
            "ascetic_cap",
            "trickster_cloak",
            "giants_ring",
            "force_field",
          ],
        },
      },
    ],
    ability_tooltips: {
      axe_battle_hunger:
        "If the opponent`s have an easy way of removing or dispelling Battle Hunger, you can skip skilling this spell during laning stage.",
    },
    item_tooltips: {
      magic_stick:
        "Start with it if you expect high frequency of spells being used on the lane.",
      vanguard:
        "A core item that fixes your hp sustain issues and makes you exremely tanky. It can be disassembled.",
      blink:
        "Allows you to initiate the fights by jumping in and using Berserker`s Call.",
      overwhelming_blink: "Against illusion, clones and summons.",
      black_king_bar:
        "Against a lot of disables, magical damage and as a dispel.",
      lotus_orb: "For reflect, dispel and armor.",
      invis_sword: "For pick-offs and to guarantee a good initiation.",
      manta:
        "As a farm accelerator as Counter Helix procs on illusions. It is greedy to go for this item.",
    },
  },
  Bane: {
    builds: [
      {
        roles: [DOTA_COACH_GUIDE_ROLE.SUPPORT],
        steam_guide_id: 1640803052,
		steam_guide_link: "https://steamcommunity.com/sharedfiles/filedetails/?id=2699915293",
        steam_guide_role: STEAM_GUIDE_ROLE.SUPPORT,
        abilities: [
          "bane_brain_sap",
          "bane_nightmare",
          "bane_brain_sap",
          "bane_nightmare",
          "bane_nightmare",
          "bane_fiends_grip",
          "bane_nightmare",
          "bane_enfeeble",
          "bane_enfeeble",
          "bane_enfeeble",
          "bane_enfeeble",
          "bane_fiends_grip",
          "bane_brain_sap",
          "bane_brain_sap",
          "special_bonus_armor_5",
          "special_bonus_unique_bane_8",
          "special_bonus_attributes",
          "bane_fiends_grip",
          "special_bonus_attributes",
          "special_bonus_unique_bane_5",
          "special_bonus_attributes",
          "special_bonus_attributes",
          "special_bonus_attributes",
          "special_bonus_attributes",
          "special_bonus_unique_bane_2",
        ],
        items: {
          starting: [
            "tango",
            "flask",
            "enchanted_mango",
            "faerie_fire",
            "branches",
            "ward_observer",
            "ward_sentry",
            "magic_stick",
          ],
          early_game: [
            "magic_wand",
            "tranquil_boots",
            "arcane_boots",
            "wind_lace",
          ],
          mid_game: ["glimmer_cape", "aether_lens", "force_staff", "ghost"],
          late_game: ["aeon_disk", "ultimate_scepter", "blink"],
          situational: [
            "infused_raindrop",
            "lotus_orb",
            "black_king_bar",
            "aghanims_shard",
          ],
          core: ["glimmer_cape", "aether_lens"],
          neutral: [
            "trusty_shovel",
            "keen_optic",
            "philosophers_stone",
            "bullwhip",
            "psychic_headband",
            "spider_legs",
            "spy_gadget",
            "timeless_relic",
            "seer_stone",
            "book_of_shadows",
          ],
        },
      },
    ],
    ability_tooltips: {
      special_bonus_armor_5:
        "This talent should be better than the other level ten talent in most cases as you often times have some magical resistance coming from Glimmer Cape.",
      special_bonus_unique_bane_2:
        "This talent goes well with Aghanim`s Shard and is particularly good against illusion and summon-based heroes and mega creeps. You can skill the other talent though if you have an easy time channeling your ulty or you have Aghanim`s Scepter, and you are in need of control.",
    },
    item_tooltips: {
      ward_sentry: "To block or unblock the pull camp.",
      magic_stick:
        "Start with it if you expect high frequency of spells being used on the lane.",
      infused_raindrop: "Against magical burst.",
      wind_lace: "For extra mobility as Bane is great at setting up kills.",
      glimmer_cape:
        "A core defensive item that you can also use while casting Fiend`s Grip.",
      aether_lens:
        "A core item that allows you to get your spells off from further away.",
      lotus_orb: "For reflect, dispel and armor.",
      black_king_bar: "To get a full duration Fiend's Grip off.",
      aghanims_shard: "Against summons, illusions and to depush.",
    },
  },
  Batrider: {
    builds: [
      {
        roles: [DOTA_COACH_GUIDE_ROLE.MID, DOTA_COACH_GUIDE_ROLE.OFFLANE],
        steam_guide_id: 1640803569,
		steam_guide_link: "https://steamcommunity.com/sharedfiles/filedetails/?id=2699915391",
        steam_guide_role: STEAM_GUIDE_ROLE.CORE,
        abilities: [
          "batrider_sticky_napalm",
          "batrider_firefly",
          "batrider_sticky_napalm",
          "batrider_flamebreak",
          "batrider_sticky_napalm",
          "batrider_flaming_lasso",
          "batrider_sticky_napalm",
          "batrider_firefly",
          "batrider_firefly",
          "batrider_firefly",
          "special_bonus_spell_amplify_5",
          "batrider_flaming_lasso",
          "batrider_flamebreak",
          "batrider_flamebreak",
          "special_bonus_unique_batrider_4",
          "batrider_flamebreak",
          "special_bonus_attributes",
          "batrider_flaming_lasso",
          "special_bonus_attributes",
          "special_bonus_movement_speed_30",
          "special_bonus_attributes",
          "special_bonus_attributes",
          "special_bonus_attributes",
          "special_bonus_attributes",
          "special_bonus_unique_batrider_6",
        ],
        items: {
          starting: [
            "tango",
            "faerie_fire",
            "enchanted_mango",
            "branches",
            "circlet",
            "mantle",
            "magic_stick",
          ],
          early_game: ["boots", "magic_wand", "wind_lace"],
          mid_game: [
            "travel_boots",
            "blink",
            "aghanims_shard",
            "aether_lens",
            "force_staff",
            "ghost",
            "cyclone",
            "kaya_and_sange",
          ],
          late_game: [
            "octarine_core",
            "shivas_guard",
            "refresher",
            "wind_waker",
          ],
          situational: [
            "ward_observer",
            "bottle",
            "infused_raindrop",
            "black_king_bar",
            "aeon_disk",
            "sphere",
          ],
          core: ["travel_boots"],
          neutral: [
            "mysterious_hat",
            "pogo_stick",
            "bullwhip",
            "quicksilver_amulet",
            "spider_legs",
            "psychic_headband",
            "timeless_relic",
            "flicker",
            "force_boots",
            "fallen_sky",
          ],
        },
      },
    ],
    ability_tooltips: {},
    item_tooltips: {
      magic_stick:
        "Start with it if you expect high frequency of spells being used on the lane.",
      wind_lace: "For extra mobility to be able to close the gap.",
      ward_observer:
        "If you are playing midlane but also offlane to have better vision around the lane.",
      bottle: "Mainly for mid Batrider but can be consider on offlane too.",
      infused_raindrop: "Against magical burst.",
      travel_boots:
        "A core item that allows you to cover the map better when it comes to ganking and farming.",
      black_king_bar:
        "To be able to get Flaming Lasso off and against a lot of disables, magical damage and as a dispel.",
      sphere: "Against single target disables.",
    },
  },
  Beastmaster: {
    builds: [
      {
        roles: [DOTA_COACH_GUIDE_ROLE.OFFLANE],
        steam_guide_id: 1640803579,
		steam_guide_link: "https://steamcommunity.com/sharedfiles/filedetails/?id=2699915480",
        steam_guide_role: STEAM_GUIDE_ROLE.OFFLANE,
        abilities: [
          "beastmaster_call_of_the_wild_boar",
          "beastmaster_inner_beast",
          "beastmaster_call_of_the_wild_boar",
          "beastmaster_inner_beast",
          "beastmaster_call_of_the_wild_boar",
          "beastmaster_primal_roar",
          "beastmaster_call_of_the_wild_boar",
          "beastmaster_inner_beast",
          "beastmaster_inner_beast",
          "special_bonus_attack_damage_30",
          "beastmaster_wild_axes",
          "beastmaster_primal_roar",
          "beastmaster_wild_axes",
          "beastmaster_wild_axes",
          "beastmaster_wild_axes",
          "special_bonus_unique_beastmaster_9",
          "special_bonus_attributes",
          "beastmaster_primal_roar",
          "special_bonus_attributes",
          "special_bonus_unique_beastmaster_6",
          "special_bonus_attributes",
          "special_bonus_attributes",
          "special_bonus_attributes",
          "special_bonus_attributes",
          "special_bonus_unique_beastmaster_4",
        ],
        items: {
          starting: [
            "tango",
            "quelling_blade",
            "ring_of_protection",
            "branches",
            "magic_stick",
          ],
          early_game: [
            "helm_of_iron_will",
            "helm_of_the_dominator",
            "boots",
            "ring_of_basilius",
            "magic_wand",
          ],
          mid_game: [
            "vladmir",
            "helm_of_the_overlord",
            "aghanims_shard",
            "solar_crest",
            "ancient_janggo",
          ],
          late_game: [
            "assault",
            "ultimate_scepter",
            "refresher",
            "octarine_core",
          ],
          situational: ["blink", "black_king_bar", "lotus_orb"],
          core: [
            "helm_of_the_dominator",
            "helm_of_the_overlord",
            "aghanims_shard",
          ],
          neutral: [
            "broom_handle",
            "chipped_vest",
            "vambrace",
            "dragon_scale",
            "spider_legs",
            "quickening_charm",
            "spell_prism",
            "trickster_cloak",
            "fallen_sky",
            "demonicon",
          ],
        },
      },
    ],
    ability_tooltips: {
      beastmaster_wild_axes:
        "If you are laning against Chen or Enchantress, you might want to skill Wild Axes over Call of the Wild.",
    },
    item_tooltips: {
      magic_stick:
        "Start with it if you expect high frequency of spells being used on the lane.",
      helm_of_iron_will:
        "Solves your HP sustain issues and builds into Helm of the Dominator. Get it as early as possible.",
      helm_of_the_dominator:
        "A core item that synergizes well with the Inner Beast and allows you to push and pick-off heroes. Look to upgrade it to Helm of the Overlord.",
      aghanims_shard:
        "A core item that improves vision game and adds another disable.",
      ultimate_scepter: "Particularly good against illusion based heroes.",
      octarine_core: "Goes well with Aghanim's Scepter build.",
      blink: "To cast Primal Roar easier.",
      black_king_bar:
        "Against a lot of disables, magical damage and as a dispel.",
      lotus_orb: "For reflect, dispel and armor.",
    },
  },
  Bloodseeker: {
    builds: [
      {
        roles: [DOTA_COACH_GUIDE_ROLE.CARRY],
        steam_guide_id: 1640803590,
		steam_guide_link: "https://steamcommunity.com/sharedfiles/filedetails/?id=2699915618",
        steam_guide_role: STEAM_GUIDE_ROLE.CORE,
        abilities: [
          "bloodseeker_blood_bath",
          "bloodseeker_thirst",
          "bloodseeker_thirst",
          "bloodseeker_bloodrage",
          "bloodseeker_thirst",
          "bloodseeker_rupture",
          "bloodseeker_bloodrage",
          "bloodseeker_bloodrage",
          "bloodseeker_bloodrage",
          "special_bonus_unique_bloodseeker_5",
          "bloodseeker_thirst",
          "bloodseeker_rupture",
          "bloodseeker_blood_bath",
          "bloodseeker_blood_bath",
          "special_bonus_unique_bloodseeker_7",
          "bloodseeker_blood_bath",
          "special_bonus_attributes",
          "bloodseeker_rupture",
          "special_bonus_attributes",
          "special_bonus_hp_400",
          "special_bonus_attributes",
          "special_bonus_attributes",
          "special_bonus_attributes",
          "special_bonus_attributes",
          "special_bonus_unique_bloodseeker_4",
        ],
        items: {
          starting: [
            "tango",
            "quelling_blade",
            "circlet",
            "slippers",
            "branches",
            "faerie_fire",
            "magic_stick",
            "orb_of_venom",
          ],
          early_game: [
            "wraith_band",
            "power_treads",
            "magic_wand",
            "orb_of_corrosion",
          ],
          mid_game: [
            "maelstrom",
            "sange_and_yasha",
            "aghanims_shard",
            "basher",
            "skadi",
          ],
          late_game: ["mjollnir", "satanic", "abyssal_blade", "butterfly"],
          situational: [
            "black_king_bar",
            "manta",
            "gungir",
            "monkey_king_bar",
            "sphere",
          ],
          core: ["power_treads", "maelstrom", "sange_and_yasha"],
          neutral: [
            "possessed_mask",
            "chipped_vest",
            "quicksilver_amulet",
            "misericorde",
            "elven_tunic",
            "paladin_sword",
            "the_leveller",
            "penta_edged_sword",
            "desolator_2",
            "apex",
          ],
        },
      },
      {
        roles: [DOTA_COACH_GUIDE_ROLE.OFFLANE],
        steam_guide_id: 1641224485,
		steam_guide_link: "https://steamcommunity.com/sharedfiles/filedetails/?id=2706431682",
        steam_guide_role: STEAM_GUIDE_ROLE.OFFLANE,
        abilities: [
          "bloodseeker_blood_bath",
          "bloodseeker_thirst",
          "bloodseeker_thirst",
          "bloodseeker_blood_bath",
          "bloodseeker_thirst",
          "bloodseeker_rupture",
          "bloodseeker_thirst",
          "bloodseeker_blood_bath",
          "bloodseeker_blood_bath",
          "bloodseeker_bloodrage",
          "bloodseeker_bloodrage",
          "bloodseeker_rupture",
          "bloodseeker_bloodrage",
          "bloodseeker_bloodrage",
          "special_bonus_unique_bloodseeker_6",
          "special_bonus_unique_bloodseeker_7",
          "special_bonus_attributes",
          "bloodseeker_rupture",
          "special_bonus_attributes",
          "special_bonus_unique_bloodseeker_3",
          "special_bonus_attributes",
          "special_bonus_attributes",
          "special_bonus_attributes",
          "special_bonus_attributes",
          "special_bonus_unique_bloodseeker",
        ],
        items: {
          starting: [
            "tango",
            "quelling_blade",
            "circlet",
            "slippers",
            "branches",
            "faerie_fire",
            "magic_stick",
            "orb_of_venom",
          ],
          early_game: [
            "wraith_band",
            "phase_boots",
            "magic_wand",
            "urn_of_shadows",
            "orb_of_corrosion",
          ],
          mid_game: [
            "rod_of_atos",
            "ultimate_scepter",
            "gungir",
            "veil_of_discord",
            "dagon",
          ],
          late_game: ["sheepstick", "octarine_core", "vladmir"],
          situational: [
            "spirit_vessel",
            "cyclone",
            "black_king_bar",
            "lotus_orb",
            "aghanims_shard",
          ],
          core: ["phase_boots", "rod_of_atos", "ultimate_scepter"],
          neutral: [
            "broom_handle",
            "unstable_wand",
            "ring_of_aquila",
            "nether_shawl",
            "quickening_charm",
            "cloak_of_flames",
            "timeless_relic",
            "spell_prism",
            "fallen_sky",
            "force_field",
          ],
        },
      },
    ],
    ability_tooltips: {},
    item_tooltips: {
      magic_stick:
        "Start with it if you expect high frequency of spells being used on the lane.",
      orb_of_venom:
        "If you see yourself being able to hit the opponents on the lane often.",
      orb_of_corrosion: "If you can pressure on the lane.",
      //   Carry BS core items
      power_treads:
        "A core item that helps you farm faster due to attack speed increase and mana savings from the item toggling.",
      maelstrom:
        "A core farming item that benefits from Bloodrage`s spell amplification.",
      sange_and_yasha:
        "A core item that has mix of defensive and offensive stats but also further speeds you up.",
      //   ---------------------
      aghanims_shard:
        "Great against high HP targets, improves your dps and sustain.",
      //   Offlane BS core items
      phase_boots: "A core item that allows you to be even faster.",
      rod_of_atos:
        "A core item that guarantees that Blood Rite will hit and acts as a tp cancel.",
      ultimate_scepter:
        "A core item that allows you to control two opponent`s heroes.",
      //   ---------------------
      dagon: "Benefits from Bloodrage spell amp and acts as Linken's popper.",
      spirit_vessel: "Against heavy healing lineup.",
      cyclone: "For dispel, setup and teleport cancel.",
      black_king_bar:
        "Against a lot of disables, magical damage and as a dispel.",
      lotus_orb: "For reflect, dispel and armor.",
      manta:
        "Alternative to Sange and Yasha if you need to dispel something big.",
      gungir: "Alternative to Mjollnir if you need AoE control.",
      monkey_king_bar:
        "Against evasion although Maelstrom/Mjollnir pierces evasion on proc already.",
      sphere:
        "Against powerful single target spells like Duel, Lasso, Hex or Doom.",
    },
  },
  "Bounty Hunter": {
    builds: [
      {
        roles: [DOTA_COACH_GUIDE_ROLE.SUPPORT],
        steam_guide_id: 1640803622,
		steam_guide_link: "https://steamcommunity.com/sharedfiles/filedetails/?id=2699915719",
        steam_guide_role: STEAM_GUIDE_ROLE.SUPPORT,
        abilities: [
          "bounty_hunter_jinada",
          "bounty_hunter_wind_walk",
          "bounty_hunter_jinada",
          "bounty_hunter_shuriken_toss",
          "bounty_hunter_jinada",
          "bounty_hunter_track",
          "bounty_hunter_shuriken_toss",
          "bounty_hunter_shuriken_toss",
          "bounty_hunter_shuriken_toss",
          "bounty_hunter_jinada",
          "special_bonus_unique_bounty_hunter_4",
          "bounty_hunter_track",
          "bounty_hunter_wind_walk",
          "bounty_hunter_wind_walk",
          "special_bonus_unique_bounty_hunter_6",
          "bounty_hunter_wind_walk",
          "special_bonus_attributes",
          "bounty_hunter_track",
          "special_bonus_attributes",
          "special_bonus_unique_bounty_hunter_8",
          "special_bonus_attributes",
          "special_bonus_attributes",
          "special_bonus_attributes",
          "special_bonus_attributes",
          "special_bonus_unique_bounty_hunter_7",
        ],
        items: {
          starting: [
            "tango",
            "boots",
            "orb_of_venom",
            "ward_observer",
            "ward_sentry",
            "flask",
            "faerie_fire",
          ],
          early_game: [
            "tranquil_boots",
            "wind_lace",
            "magic_wand",
            "urn_of_shadows",
            "arcane_boots",
            "orb_of_corrosion",
          ],
          mid_game: [
            "medallion_of_courage",
            "solar_crest",
            "ultimate_scepter",
            "aghanims_shard",
            "force_staff",
            "cyclone",
            "ghost",
          ],
          late_game: ["sheepstick", "octarine_core", "vladmir"],
          situational: [
            "infused_raindrop",
            "spirit_vessel",
            "ancient_janggo",
            "pipe",
            "lotus_orb",
          ],
          core: ["ultimate_scepter", "aghanims_shard"],
          neutral: [
            "unstable_wand",
            "pogo_stick",
            "bullwhip",
            "ring_of_aquila",
            "spider_legs",
            "quickening_charm",
            "flicker",
            "ascetic_cap",
            "fallen_sky",
            "seer_stone",
          ],
        },
      },
    ],
    ability_tooltips: {
      special_bonus_unique_bounty_hunter_8:
        "If you are not going for Aghanim`s Scepter or you are still farm from assembling it, take this talent. Otherwise, take the other one.",
      special_bonus_unique_bounty_hunter_7:
        "If you have Aghanim`s Scepter and you see yourself being able to do a lot of damage with Shuriken Tosses in the fight(short BKBs, no Linken Spheres), take this talent. Otherwise, take the other one.",
    },
    item_tooltips: {
      orb_of_venom:
        "If you see yourself being able to hit the opponents on the lane often.",
      ward_sentry: "To block or unblock the pull camp.",
      wind_lace: "For extra movement speed to roam around.",
      orb_of_corrosion: "If you can pressure on the lane.",
      infused_raindrop: "Against magical burst.",
      spirit_vessel: "Against heavy healing lineup.",
      ancient_janggo:
        "If you are grouping up a lot as a team in midgame and if you have summons.",
      aghanims_shard: "A core item that adds more control and survivability.",
      ultimate_scepter:
        "A core item that allows you to deal more damage in the fights and get richer at the same time.",
      lotus_orb: "For reflect, dispel(e.g. Dust of Appearance) and armor.",
    },
  },
  Brewmaster: {
    builds: [
      {
        roles: [DOTA_COACH_GUIDE_ROLE.OFFLANE],
        steam_guide_id: 1640803632,
		steam_guide_link: "https://steamcommunity.com/sharedfiles/filedetails/?id=2699915806",
        steam_guide_role: STEAM_GUIDE_ROLE.OFFLANE,
        abilities: [
          "brewmaster_thunder_clap",
          "brewmaster_cinder_brew",
          "brewmaster_cinder_brew",
          "brewmaster_drunken_brawler",
          "brewmaster_cinder_brew",
          "brewmaster_primal_split",
          "brewmaster_cinder_brew",
          "brewmaster_thunder_clap",
          "brewmaster_thunder_clap",
          "brewmaster_thunder_clap",
          "special_bonus_unique_brewmaster_7",
          "brewmaster_primal_split",
          "brewmaster_drunken_brawler",
          "brewmaster_drunken_brawler",
          "special_bonus_hp_350",
          "brewmaster_drunken_brawler",
          "special_bonus_attributes",
          "brewmaster_primal_split",
          "special_bonus_attributes",
          "special_bonus_unique_brewmaster",
          "special_bonus_attributes",
          "special_bonus_attributes",
          "special_bonus_attributes",
          "special_bonus_attributes",
          "special_bonus_unique_brewmaster_6",
        ],
        items: {
          starting: [
            "tango",
            "flask",
            "quelling_blade",
            "ring_of_protection",
            "branches",
            "faerie_fire",
            "gauntlets",
            "circlet",
            "enchanted_mango",
            "bracer",
            "magic_stick",
          ],
          early_game: ["boots", "urn_of_shadows", "magic_wand", "soul_ring"],
          mid_game: ["ultimate_scepter", "blink", "aghanims_shard"],
          late_game: ["refresher", "assault", "vladmir"],
          situational: [
            "hand_of_midas",
            "spirit_vessel",
            "black_king_bar",
            "aeon_disk",
          ],
          core: ["urn_of_shadows", "ultimate_scepter", "blink"],
          neutral: [
            "arcane_ring",
            "pogo_stick",
            "ring_of_aquila",
            "paintball",
            "quickening_charm",
            "cloak_of_flames",
            "spell_prism",
            "ascetic_cap",
            "force_field",
            "fallen_sky",
          ],
        },
      },
    ],
    ability_tooltips: {
      special_bonus_hp_350:
        "It is important that you get ulty off and extra HP can help with that. The other level fifteen does not see much play as you spend most of the fight in Primal Split.",
    },
    item_tooltips: {
      magic_stick:
        "Start with it if you expect high frequency of spells being used on the lane.",
      urn_of_shadows: "A core item that activates the Cinder Brew on cast.",
      hand_of_midas:
        "If you can get it early. Brewmaster is an experience-hungry hero.",
      spirit_vessel: "Against heavy healing lineup.",
      ultimate_scepter:
        "A core item that adds another charge to the Primal Split.",
      blink:
        "A core item that allows you to initiate the fight and pop Primal Split closer to opponents.",
      aghanims_shard: "For an extra brewling.",
      black_king_bar:
        "To be able to get Primal Split off and against a lot of disables, magical damage and as a dispel.",
      aeon_disk: "To be able to get Primal Split off.",
    },
  },
  Bristleback: {
    builds: [
      {
        roles: [DOTA_COACH_GUIDE_ROLE.OFFLANE],
        steam_guide_id: 1640803643,
		steam_guide_link: "https://steamcommunity.com/sharedfiles/filedetails/?id=2699915905",
        steam_guide_role: STEAM_GUIDE_ROLE.OFFLANE,
        abilities: [
          "bristleback_quill_spray",
          "bristleback_bristleback",
          "bristleback_quill_spray",
          "bristleback_viscous_nasal_goo",
          "bristleback_quill_spray",
          "bristleback_warpath",
          "bristleback_quill_spray",
          "bristleback_bristleback",
          "bristleback_bristleback",
          "special_bonus_mp_regen_2",
          "bristleback_bristleback",
          "bristleback_warpath",
          "bristleback_viscous_nasal_goo",
          "bristleback_viscous_nasal_goo",
          "special_bonus_hp_200",
          "bristleback_viscous_nasal_goo",
          "special_bonus_attributes",
          "bristleback_warpath",
          "special_bonus_attributes",
          "special_bonus_hp_regen_20",
          "special_bonus_attributes",
          "special_bonus_attributes",
          "special_bonus_attributes",
          "special_bonus_attributes",
          "special_bonus_unique_bristleback_3",
        ],
        items: {
          starting: [
            "tango",
            "flask",
            "quelling_blade",
            "enchanted_mango",
            "gauntlets",
            "branches",
            "ring_of_protection",
            "magic_stick",
          ],
          early_game: [
            "vanguard",
            "boots",
            "soul_ring",
            "magic_wand",
            "phase_boots",
            "arcane_boots",
          ],
          mid_game: [
            "hood_of_defiance",
            "ultimate_scepter",
            "sange",
            "eternal_shroud",
            "aghanims_shard",
            "sange_and_yasha",
          ],
          late_game: ["assault", "abyssal_blade", "shivas_guard"],
          situational: [
            "pipe",
            "crimson_guard",
            "heavens_halberd",
            "lotus_orb",
            "black_king_bar",
          ],
          core: [
            "vanguard",
            "soul_ring",
            "hood_of_defiance",
            "ultimate_scepter",
          ],
          neutral: [
            "chipped_vest",
            "arcane_ring",
            "essence_ring",
            "vambrace",
            "quickening_charm",
            "cloak_of_flames",
            "spell_prism",
            "trickster_cloak",
            "giants_ring",
            "force_field",
          ],
        },
      },
    ],
    ability_tooltips: {
      bristleback_viscous_nasal_goo:
        "You can skill Viscious Nasal Goo on level one if you are fighting on the rune, or on level two if you see an opportunity to run down the opponent`s hero on the lane.",
      special_bonus_unique_bristleback_3:
        "You should generally be looking to transition to right-clicker in late game and this talent helps with that.",
    },
    item_tooltips: {
      magic_stick:
        "Start with it if you expect high frequency of spells being used on the lane.",
      vanguard:
        "A core item that makes you significantly harder to kill. Allows you to dive, creepskip and clear stacks with ease. Can be disassembled.",
      soul_ring: "A core item that helps with mana sustain.",
      hood_of_defiance: "A core item that tanks you up against magical damage.",
      ultimate_scepter:
        "A core item that allows you to build up Warpath stacks faster as it makes Viscious Nasal Goo have no cast point. Adds to AoE control.",
      sange: "Can be used for Halberd or combined with Yasha",
      aghanims_shard: "For more Quill stacks and AoE slow.",
      pipe: "Against heavy magical damage lineups.",
      crimson_guard: "Against high attack speed heroes and multiple units.",
      heavens_halberd: "Especially good against ranged right-clickers.",
      lotus_orb: "For reflect, dispel(e.g. Spirit Vessel debuff) and armor.",
      black_king_bar:
        "Against a lot of disables, magical damage, mana burn, breaks and as a dispel.",
    },
  },

  Broodmother: {
    builds: [
      {
        roles: [DOTA_COACH_GUIDE_ROLE.MID, DOTA_COACH_GUIDE_ROLE.OFFLANE],
        steam_guide_id: 1640803657,
		steam_guide_link: "https://steamcommunity.com/sharedfiles/filedetails/?id=2699915996",
        steam_guide_role: STEAM_GUIDE_ROLE.CORE,
        abilities: [
          "broodmother_spin_web", // 1
          "broodmother_insatiable_hunger", // 2
          "broodmother_insatiable_hunger", // 3
          "broodmother_silken_bola", // 4
          "broodmother_spin_web", // 5
          "broodmother_spawn_spiderlings", // 6
          "broodmother_spin_web", // 7
          "broodmother_spin_web", // 8
          "broodmother_silken_bola", // 9
          "broodmother_silken_bola", // 10
          "broodmother_silken_bola", // 11
          "broodmother_spawn_spiderlings", // 12
          "broodmother_insatiable_hunger", // 13
          "broodmother_insatiable_hunger", // 14
          "special_bonus_agility_10", // 15
          "special_bonus_attack_speed_30", // 16
          "special_bonus_attributes", // 17
          "broodmother_spawn_spiderlings", // 18
          "special_bonus_attributes", // 19
          "special_bonus_hp_400", // 20
          "special_bonus_attributes", // 21
          "special_bonus_attributes", // 22
          "special_bonus_attributes", // 23
          "special_bonus_attributes", // 24
          "special_bonus_unique_broodmother_1", // 25
        ],
        items: {
          starting: [
            "tango",
            "quelling_blade",
            "faerie_fire",
            "ring_of_protection",
            "branches",
            "magic_stick",
            "ward_observer",
          ],
          early_game: [
            "soul_ring",
            "boots",
            "orb_of_corrosion",
            "power_treads",
            "magic_wand",
          ],
          mid_game: ["orchid", "assault", "basher"],
          late_game: ["bloodthorn", "butterfly", "abyssal_blade"],
          situational: [
            "infused_raindrop",
            "black_king_bar",
            "aghanims_shard",
            "nullifier",
            "blink",
            "sheepstick",
          ],
          core: ["soul_ring", "orchid", "power_treads"],
          neutral: [
            "arcane_ring",
            "broom_handle",
            "quicksilver_amulet",
            "misericorde",
            "paladin_sword",
            "elven_tunic",
            "the_leveller",
            "penta_edged_sword",
            "desolator_2",
            "pirate_hat",
          ],
        },
      },
    ],
    ability_tooltips: {
      special_bonus_agility_10:
        "On level fifteen, take the level fifteen talent before this level ten talent. On level sixteen take this level ten talent. The dota2 client disallows me to indicate that in the leveling table above.",
    },
    item_tooltips: {
      magic_stick:
        "Start with it if you expect high frequency of spells being used on the lane.",
      ward_observer:
        "If you are playing midlane but also on offlane for extra vision aroud the lane.",
      infused_raindrop: "Against magical burst.",
      soul_ring: "A core item necessary for mana sustain.",
      orchid: "A core item that allows you to pick-off heroes.",
      power_treads:
        "A core item that allows you to farm faster due to attack speed increase and mana savings by toggling the item.",
      black_king_bar:
        "Against a lot of disables, magical damage and as a dispel.",
      aghanims_shard: "Against illusion based heroes, summons and clones.",
      nullifier:
        "Allows you to breach through some of the defensive items and spells.",
      blink:
        "Allows you to instantly reposition on top of the hero you want to kill.",
      sheepstick: "For extra control in the late game.",
    },
  },

  "Centaur Warrunner": {
    builds: [
      {
        roles: [DOTA_COACH_GUIDE_ROLE.OFFLANE],
        steam_guide_id: 1640803669,
		steam_guide_link: "https://steamcommunity.com/sharedfiles/filedetails/?id=2699916073",
        steam_guide_role: STEAM_GUIDE_ROLE.OFFLANE,
        abilities: [
          "centaur_hoof_stomp", // 1
          "centaur_return", // 2
          "centaur_return", // 3
          "centaur_double_edge", // 4
          "centaur_return", // 5
          "centaur_stampede", // 6
          "centaur_return", // 7
          "centaur_hoof_stomp", // 8
          "centaur_hoof_stomp", // 9
          "centaur_hoof_stomp", // 10
          "special_bonus_hp_regen_5", // 11
          "centaur_stampede", // 12
          "centaur_double_edge", // 13
          "centaur_double_edge", // 14
          "centaur_double_edge", // 15
          "special_bonus_unique_centaur_4", // 16
          "special_bonus_attributes", // 17
          "centaur_stampede", // 18
          "special_bonus_attributes", // 19
          "special_bonus_unique_centaur_3", // 20
          "special_bonus_attributes", // 21
          "special_bonus_attributes", // 22
          "special_bonus_attributes", // 23
          "special_bonus_attributes", // 24
          "special_bonus_unique_centaur_2", // 25
        ],
        items: {
          starting: [
            "tango",
            "quelling_blade",
            "ring_of_protection",
            "branches",
            "gauntlets",
            "bracer",
            "faerie_fire",
            "magic_stick",
          ],
          early_game: ["vanguard", "boots", "magic_wand", "phase_boots"],
          mid_game: ["blink", "hood_of_defiance"],
          late_game: ["heart", "overwhelming_blink"],
          situational: [
            "crimson_guard",
            "heavens_halberd",
            "pipe",
            "aghanims_shard",
            "lotus_orb",
            "ultimate_scepter",
            "black_king_bar",
          ],
          core: ["vanguard", "blink", "hood_of_defiance"],
          neutral: [
            "chipped_vest",
            "broom_handle",
            "dragon_scale",
            "vambrace",
            "cloak_of_flames",
            "spider_legs",
            "trickster_cloak",
            "ascetic_cap",
            "giants_ring",
            "apex",
          ],
        },
      },
    ],
    ability_tooltips: {
      centaur_double_edge:
        "You can skill this spell on level one or two if you can pressure or against Naga Siren to kill her illusions. The more aggressive you can be on the lane, the less points in Retaliate you need.",
      special_bonus_unique_centaur_5:
        "You can this talent instead if you are close to or already having Aghanim`s Scepter.",
    },
    item_tooltips: {
      magic_stick:
        "Start with it if you expect high frequency of spells being used on the lane.",
      vanguard:
        "A core item that allows you to be come extremely tanky, to creepskip and clear stacks.",
      blink:
        "A core item that allows you to initiate the fights by jumping in and Hoof Stomping.",
      hood_of_defiance:
        "A core item that allows tanks you up against magical damage. Reduces the self-damage taken from Double Edge.",
      crimson_guard: "Against high attack speed heroes and multiple units.",
      heavens_halberd: "Especially good against ranged right-clickers.",
      pipe: "To protect your team against magical damage.",
      aghanims_shard: "For extra damage and tankiness.",
      lotus_orb: "For reflect, dispel(e.g. Spirit Vessel debuff) and armor.",
      ultimate_scepter: "Against bursty lineups.",
      black_king_bar:
        "Against a lot of disables, magical damage and as a dispel.",
    },
  },

  "Chaos Knight": {
    builds: [
      {
        roles: [DOTA_COACH_GUIDE_ROLE.CARRY],
        steam_guide_id: 1640803680,
		steam_guide_link: "https://steamcommunity.com/sharedfiles/filedetails/?id=2699916165",
        steam_guide_role: STEAM_GUIDE_ROLE.CORE,
        abilities: [
          "chaos_knight_chaos_bolt", // 1
          "chaos_knight_chaos_strike", // 2
          "chaos_knight_reality_rift", // 3
          "chaos_knight_chaos_strike", // 4
          "chaos_knight_chaos_strike", // 5
          "chaos_knight_phantasm", // 6
          "chaos_knight_chaos_strike", // 7
          "chaos_knight_reality_rift", // 8
          "chaos_knight_reality_rift", // 9
          "chaos_knight_reality_rift", // 10
          "chaos_knight_chaos_bolt", // 11
          "chaos_knight_phantasm", // 12
          "chaos_knight_chaos_bolt", // 13
          "chaos_knight_chaos_bolt", // 14
          "special_bonus_unique_chaos_knight_6", // 15
          "special_bonus_strength_12", // 16
          "special_bonus_attributes", // 17
          "chaos_knight_phantasm", // 18
          "special_bonus_attributes", // 19
          "special_bonus_unique_chaos_knight", // 20
          "special_bonus_attributes", // 21
          "special_bonus_attributes", // 22
          "special_bonus_attributes", // 23
          "special_bonus_attributes", // 24
          "special_bonus_unique_chaos_knight_5", // 25
        ],
        ability_tooltips: {
          special_bonus_unique_chaos_knight_6:
            "On level fifteen, take the level fifteen talent before this level ten talent. On level sixteen take this level ten talent. The dota2 client disallows me to indicate that in the leveling table above.",
        },
        items: {
          starting: [
            "tango",
            "quelling_blade",
            "gauntlets",
            "branches",
            "enchanted_mango",
            "circlet",
            "magic_stick",
          ],
          early_game: ["magic_wand", "power_treads", "bracer", "soul_ring"],
          mid_game: ["armlet", "sange_and_yasha", "aghanims_shard", "skadi"],
          late_game: ["heart", "assault", "satanic", "skadi"],
          situational: [
            "hand_of_midas",
            "blink",
            "black_king_bar",
            "silver_edge",
          ],
          core: ["power_treads", "armlet"],
          neutral: [
            "unstable_wand",
            "possessed_mask",
            "vambrace",
            "pupils_gift",
            "elven_tunic",
            "paladin_sword",
            "the_leveller",
            "spell_prism",
            "pirate_hat",
            "apex",
          ],
        },
        item_tooltips: {
          hand_of_midas:
            "If you can get it early. Your illusions benefit from the attack speed as well.",
          blink:
            "Allows you to use Phantasm, blink in and pull the illusions onto the opponent with Reality Rift.",
        },
      },
      {
        roles: [DOTA_COACH_GUIDE_ROLE.OFFLANE],
        steam_guide_id: 1641361683,
		steam_guide_link: "https://steamcommunity.com/sharedfiles/filedetails/?id=2708440963",
        steam_guide_role: STEAM_GUIDE_ROLE.OFFLANE,
        abilities: [
          "chaos_knight_chaos_bolt", // 1
          "chaos_knight_reality_rift", // 2
          "chaos_knight_chaos_strike", // 3
          "chaos_knight_chaos_bolt", // 4
          "chaos_knight_chaos_bolt", // 5
          "chaos_knight_phantasm", // 6
          "chaos_knight_chaos_bolt", // 7
          "chaos_knight_reality_rift", // 8
          "chaos_knight_reality_rift", // 9
          "chaos_knight_reality_rift", // 10
          "special_bonus_unique_chaos_knight_2", // 11
          "chaos_knight_phantasm", // 12
          "chaos_knight_chaos_strike", // 13
          "chaos_knight_chaos_strike", // 14
          "special_bonus_unique_chaos_knight_8", // 15
          "chaos_knight_chaos_strike", // 16
          "special_bonus_attributes", // 17
          "chaos_knight_phantasm", // 18
          "special_bonus_attributes", // 19
          "special_bonus_unique_chaos_knight_3", // 20
          "special_bonus_attributes", // 21
          "special_bonus_attributes", // 22
          "special_bonus_attributes", // 23
          "special_bonus_attributes", // 24
          "special_bonus_unique_chaos_knight_4", // 25
        ],
        items: {
          starting: [
            "tango",
            "quelling_blade",
            "gauntlets",
            "branches",
            "enchanted_mango",
            "magic_stick",
          ],
          early_game: ["magic_wand", "power_treads", "soul_ring", "bracer"],
          mid_game: ["armlet", "blink", "ultimate_scepter", "aghanims_shard"],
          late_game: ["assault", "octarine_core"],
          situational: ["heavens_halberd", "black_king_bar", "silver_edge"],
          core: [
            "power_treads",
            "armlet",
            "blink",
            "ultimate_scepter",
            "aghanims_shard",
          ],
          neutral: [
            "unstable_wand",
            "possessed_mask",
            "vambrace",
            "pupils_gift",
            "elven_tunic",
            "paladin_sword",
            "the_leveller",
            "spell_prism",
            "pirate_hat",
            "apex",
          ],
        },
        item_tooltips: {
          // Offlane CK tips
          blink:
            "A core item that allows you to use Phantasm, blink in and pull the illusions onto the opponent with Reality Rift.",
          ultimate_scepter:
            "A core item that makes Phantasm create an extra illusion of Chaos Knight and of each ally. Applies a basic dispel on cast.",
          heavens_halberd: "Especially good against ranged right-clickers.",
          aghanims_shard:
            "A core item that improves cast range of Chaos Bolt and creates an Chaos Knight illusion to attack the target by default.",
        },
      },
    ],
    ability_tooltips: {
      special_bonus_unique_chaos_knight:
        "If there are no spell-immune heroes or Black King Bars, take the other talent.",
    },
    item_tooltips: {
      magic_stick:
        "Start with it if you expect high frequency of spells being used on the lane.",
      power_treads:
        "A core item that allows you to farm faster due to attack speed increase. The movement speed, attributes and attack speed also affect the illusions.",
      armlet:
        "A core item that boosts your dps significantly as Armlet active bonus strength is passed to your illusions as well.",
      black_king_bar:
        "Against a lot of disables, magical damage and as a dispel.",
      silver_edge:
        "For pick-off potential, easier initiation and break effect.",
    },
  },

  Chen: {
    builds: [
      {
        roles: [DOTA_COACH_GUIDE_ROLE.SUPPORT],
        steam_guide_id: 1640803695,
		steam_guide_link: "https://steamcommunity.com/sharedfiles/filedetails/?id=2699916263",
        steam_guide_role: STEAM_GUIDE_ROLE.SUPPORT,
        abilities: [
          "chen_holy_persuasion", // 1
          "chen_divine_favor", // 2
          "chen_holy_persuasion", // 3
          "chen_penitence", // 4
          "chen_holy_persuasion", // 5
          "chen_hand_of_god", // 6
          "chen_holy_persuasion", // 7
          "chen_penitence", // 8
          "chen_penitence", // 9
          "special_bonus_unique_chen_11", // 10
          "chen_penitence", // 11
          "chen_hand_of_god", // 12
          "chen_divine_favor", // 13
          "chen_divine_favor", // 14
          "chen_divine_favor", // 15
          "special_bonus_unique_chen_5", // 16
          "special_bonus_attributes", // 17
          "chen_hand_of_god", // 18
          "special_bonus_attributes", // 19
          "special_bonus_unique_chen_7", // 20
          "special_bonus_attributes", // 21
          "special_bonus_attributes", // 22
          "special_bonus_attributes", // 23
          "special_bonus_attributes", // 24
          "special_bonus_unique_chen_2", // 25
        ],
        items: {
          starting: [
            "tango",
            "blight_stone",
            "headdress",
            "ward_observer",
            "ward_sentry",
            "faerie_fire",
            "branches",
            "buckler",
          ],
          early_game: [
            "boots",
            "magic_wand",
            "medallion_of_courage",
            "ring_of_basilius",
          ],
          mid_game: [
            "mekansm",
            "solar_crest",
            "aghanims_shard",
            "holy_locket",
            "ancient_janggo",
            "guardian_greaves",
            "glimmer_cape",
            "force_staff",
          ],
          late_game: ["ultimate_scepter", "aeon_disk", "vladmir"],
          situational: ["infused_raindrop", "lotus_orb"],
          core: ["mekansm", "solar_crest"],
          neutral: [
            "trusty_shovel",
            "arcane_ring",
            "philosophers_stone",
            "bullwhip",
            "quickening_charm",
            "spider_legs",
            "spy_gadget",
            "spell_prism",
            "force_field",
            "book_of_shadows",
          ],
        },
      },
    ],
    ability_tooltips: {},
    item_tooltips: {
      ward_sentry: "To block or unblock the pull camp.",
      infused_raindrop: "Against magical burst.",
      mekansm:
        "A core item that allows you to group up early and pressure buildings.",
      solar_crest:
        "A core item that buffs one of your right-clicking cores and allows you to take Roshan earlier.",
      lotus_orb: "For reflect, dispel and armor.",
    },
  },

  Clinkz: {
    builds: [
      {
        roles: [DOTA_COACH_GUIDE_ROLE.CARRY],
        steam_guide_id: 1640803707,
		steam_guide_link: "https://steamcommunity.com/sharedfiles/filedetails/?id=2699916348",
        steam_guide_role: STEAM_GUIDE_ROLE.CORE,
        abilities: [
          "clinkz_searing_arrows", // 1
          "clinkz_strafe", // 2
          "clinkz_searing_arrows", // 3
          "clinkz_strafe", // 4
          "clinkz_strafe", // 5
          "clinkz_death_pact", // 6
          "clinkz_strafe", // 7
          "clinkz_wind_walk", // 8
          "clinkz_searing_arrows", // 9
          "special_bonus_mp_regen_175", // 10
          "clinkz_searing_arrows", // 11
          "clinkz_death_pact", // 12
          "clinkz_wind_walk", // 13
          "clinkz_wind_walk", // 14
          "special_bonus_unique_clinkz_1", // 15
          "clinkz_wind_walk", // 16
          "special_bonus_attributes", // 17
          "clinkz_death_pact", // 18
          "special_bonus_attributes", // 19
          "special_bonus_attack_range_125", // 20
          "special_bonus_attributes", // 21
          "special_bonus_attributes", // 22
          "special_bonus_attributes", // 23
          "special_bonus_attributes", // 24
          "special_bonus_unique_clinkz_8", // 25
        ],
        items: {
          starting: [
            "tango",
            "branches",
            "slippers",
            "quelling_blade",
            "magic_stick",
          ],
          early_game: ["maelstrom", "boots", "power_treads", "magic_wand"],
          mid_game: [
            "falcon_blade",
            "dragon_lance",
            "aghanims_shard",
            "skadi",
            "gungir",
          ],
          late_game: ["greater_crit", "satanic"],
          situational: [
            "infused_raindrop",
            "black_king_bar",
            "monkey_king_bar",
            "sphere",
            "ultimate_scepter",
          ],
          core: ["maelstrom", "power_treads", "dragon_lance", "skadi"],
          neutral: [
            "arcane_ring",
            "possessed_mask",
            "grove_bow",
            "ring_of_aquila",
            "enchanted_quiver",
            "paladin_sword",
            "spell_prism",
            "the_leveller",
            "desolator_2",
            "apex",
          ],
        },
      },
    ],
    ability_tooltips: {},
    item_tooltips: {
      magic_stick:
        "Start with it if you expect high frequency of spells being used on the lane.",
      infused_raindrop: "Against magical burst.",
      maelstrom: "A core farming item that can proc with Burning Barrage.",
      power_treads:
        "A core item that allows you to farm faster due to attack speed increase and mana savings by toggling it.",
      dragon_lance:
        "A core item that allows you to shoot from far away and it also increases the reach of Burning Barrage.",
      skadi:
        "A core item that tanks you up and keeps the opponents in Burning Barrage for longer.",
      black_king_bar:
        "Against a lot of disables, magical damage and as a dispel.",
      monkey_king_bar: "Against evasion.",
      sphere:
        "Against powerful single target spells like Duel, Lasso, Hex or Doom.",
      ultimate_scepter:
        "For more AoE damage and chaos in late game teamfights.",
    },
  },

  Clockwerk: {
    builds: [
      {
        roles: [DOTA_COACH_GUIDE_ROLE.SUPPORT],
        steam_guide_id: 1640803718,
		steam_guide_link: "https://steamcommunity.com/sharedfiles/filedetails/?id=2699916434",
        steam_guide_role: STEAM_GUIDE_ROLE.SUPPORT,
        abilities: [
          "rattletrap_battery_assault", // 1
          "rattletrap_power_cogs", // 2
          "rattletrap_battery_assault", // 3
          "rattletrap_rocket_flare", // 4
          "rattletrap_battery_assault", // 5
          "rattletrap_hookshot", // 6
          "rattletrap_battery_assault", // 7
          "rattletrap_rocket_flare", // 8
          "rattletrap_rocket_flare", // 9
          "rattletrap_rocket_flare", // 10
          "special_bonus_unique_clockwerk_7", // 11
          "rattletrap_hookshot", // 12
          "rattletrap_power_cogs", // 13
          "rattletrap_power_cogs", // 14
          "special_bonus_unique_clockwerk_3", // 15
          "rattletrap_power_cogs", // 16
          "special_bonus_attributes", // 17
          "rattletrap_hookshot", // 18
          "special_bonus_attributes", // 19
          "special_bonus_unique_clockwerk_4", // 20
          "special_bonus_attributes", // 21
          "special_bonus_attributes", // 22
          "special_bonus_attributes", // 23
          "special_bonus_attributes", // 24
          "special_bonus_unique_clockwerk", // 25
        ],
        items: {
          starting: [
            "tango",
            "boots",
            "flask",
            "wind_lace",
            "enchanted_mango",
            "ward_observer",
            "ward_sentry",
            "magic_stick",
          ],
          early_game: [
            "tranquil_boots",
            "urn_of_shadows",
            "magic_wand",
            "wind_lace",
          ],
          mid_game: ["force_staff", "glimmer_cape", "ghost", "blade_mail"],
          late_game: ["ultimate_scepter", "sheepstick"],
          situational: [
            "spirit_vessel",
            "ancient_janggo",
            "lotus_orb",
            "heavens_halberd",
          ],
          core: ["tranquil_boots", "force_staff", "ultimate_scepter"],
          neutral: [
            "pogo_stick",
            "unstable_wand",
            "essence_ring",
            "dragon_scale",
            "cloak_of_flames",
            "black_powder_bag",
            "ascetic_cap",
            "trickster_cloak",
            "force_field",
            "ex_machina",
          ],
        },
      },
    ],
    ability_tooltips: {
      special_bonus_unique_clockwerk_4:
        "Even though the opponents might not have invisibility in some shape or form, it is still useful talent to deward.",
      special_bonus_unique_clockwerk_6:
        "You can take this talent over the other one if the opponents become short on damage once you become spell-immune.",
    },
    item_tooltips: {
      magic_stick:
        "Start with it if you expect high frequency of spells being used on the lane.",
      ward_sentry: "To block or unblock the pull camp.",
      tranquil_boots:
        "A core boots upgrade that allows you to sustain HP and move fast around the map. You can consider Phase Boots instead if you have a good start.",
      spirit_vessel: "Against heavy healing lineup.",
      force_staff:
        "A core item that allows you to catch up to opponents` heroes even in scenario when they get a Force Staff as well.",
      ancient_janggo:
        "If you are grouping up a lot as a team in midgame and if you have summons.",
      heavens_halberd: "Especially good against ranged right-clickers.",
      ultimate_scepter:
        "A core item. Having two of each spells is always better than having only one.",
      lotus_orb: "For reflect, dispel and armor.",
    },
  },

  "Crystal Maiden": {
    builds: [
      {
        roles: [DOTA_COACH_GUIDE_ROLE.SUPPORT],
        steam_guide_id: 1640803727,
		steam_guide_link: "https://steamcommunity.com/sharedfiles/filedetails/?id=2699916517",
        steam_guide_role: STEAM_GUIDE_ROLE.SUPPORT,
        abilities: [
          "crystal_maiden_crystal_nova", // 1
          "crystal_maiden_brilliance_aura", // 2
          "crystal_maiden_frostbite", // 3
          "crystal_maiden_brilliance_aura", // 4
          "crystal_maiden_crystal_nova", // 5
          "crystal_maiden_crystal_nova", // 6
          "crystal_maiden_crystal_nova", // 7
          "crystal_maiden_frostbite", // 8
          "crystal_maiden_frostbite", // 9
          "crystal_maiden_frostbite", // 10
          "special_bonus_unique_crystal_maiden_6", // 11
          "crystal_maiden_freezing_field", // 12
          "crystal_maiden_freezing_field", // 13
          "crystal_maiden_brilliance_aura", // 14
          "special_bonus_unique_crystal_maiden_5", // 15
          "crystal_maiden_brilliance_aura", // 16
          "special_bonus_attributes", // 17
          "crystal_maiden_freezing_field", // 18
          "special_bonus_attributes", // 19
          "special_bonus_attack_speed_200", // 20
          "special_bonus_attributes", // 21
          "special_bonus_attributes", // 22
          "special_bonus_attributes", // 23
          "special_bonus_attributes", // 24
          "special_bonus_unique_crystal_maiden_2", // 25
        ],
        items: {
          starting: [
            "tango",
            "flask",
            "enchanted_mango",
            "faerie_fire",
            "branches",
            "ward_observer",
            "ward_sentry",
            "magic_stick",
            "ring_of_basilius",
          ],
          early_game: ["tranquil_boots", "magic_wand", "wind_lace"],
          mid_game: ["glimmer_cape", "force_staff", "ghost", "aether_lens"],
          late_game: ["aeon_disk", "sheepstick"],
          situational: [
            "infused_raindrop",
            "black_king_bar",
            "blink",
            "aghanims_shard",
            "lotus_orb",
            "ultimate_scepter",
          ],
          core: ["tranquil_boots", "glimmer_cape"],
          neutral: [
            "trusty_shovel",
            "keen_optic",
            "philosophers_stone",
            "bullwhip",
            "spider_legs",
            "psychic_headband",
            "spy_gadget",
            "timeless_relic",
            "seer_stone",
            "book_of_shadows",
          ],
        },
      },
    ],
    ability_tooltips: {
      crystal_maiden_frostbite:
        "You can skill this spell at level two if you see yourself being able to kill an enemy. You need to have mana for both active spell though.",
      crystal_maiden_freezing_field:
        "It is hard to get off a long impactful Freezing Field in early to mid-game, until you get Blink Dagger and Black King Bar which is a greedy build. You can skill it earlier than recommended by guide if you have a good setup from your teammates or to clear some stacks.",
      special_bonus_unique_crystal_maiden_4:
        "You can skill this talent over recommended one if you are facing heavy magical-damage lineup.",
      special_bonus_unique_crystal_maiden_3:
        "You can skill this talent over recommended one if you are doing well and can afford to buy Blink Dagger and Black King Bar.",
      special_bonus_unique_crystal_maiden_1:
        "You can skill this talent over recommended one if you have Aghanim`s Scepter.",
    },
    item_tooltips: {
      ward_sentry: "To block or unblock the pull camp.",
      magic_stick:
        "Start with it if you expect high frequency of spells being used on the lane.",
      ring_of_basilius:
        "Start with it if your laning partner also uses a lot of mana early. Send more HP consumables from base though.",
      infused_raindrop: "Against magical burst.",
      tranquil_boots:
        "A core boots upgrade which fixes her movement speed issues.",
      glimmer_cape:
        "A core defensive item. It can be used during Freezing Field channeling.",
      black_king_bar:
        "If the game opens up for you. Allows you to channel Freezing Field longer. Couples well with Blink Dagger to be able to position your ultimate nicely.",
      blink: "Goes well with the build centered around your ultimate.",
      aghanims_shard:
        "Allows you to cast and move slowly while channeling the Freezing Field.",
      lotus_orb: "For reflect, dispel and armor.",
      ultimate_scepter:
        "If the game opens up for you and you proceed with item and talent build centered around Freezing Field. Goes will with Blink Dagger, Black King Bar and Aghanim`s Shard.",
    },
  },

  "Dark Seer": {
    builds: [
      {
        roles: [DOTA_COACH_GUIDE_ROLE.OFFLANE],
        steam_guide_id: 1640803737,
		steam_guide_link: "https://steamcommunity.com/sharedfiles/filedetails/?id=2699916602",
        steam_guide_role: STEAM_GUIDE_ROLE.OFFLANE,
        abilities: [
          "dark_seer_ion_shell", // 1
          "dark_seer_vacuum", // 2
          "dark_seer_ion_shell", // 3
          "dark_seer_surge", // 4
          "dark_seer_ion_shell", // 5
          "dark_seer_wall_of_replica", // 6
          "dark_seer_ion_shell", // 7
          "dark_seer_surge", // 8
          "dark_seer_surge", // 9
          "dark_seer_surge", // 10
          "dark_seer_vacuum", // 11
          "dark_seer_wall_of_replica", // 12
          "dark_seer_vacuum", // 13
          "dark_seer_vacuum", // 14
          "special_bonus_unique_dark_seer_7", // 15
          "special_bonus_unique_dark_seer_5", // 16
          "special_bonus_attributes", // 17
          "dark_seer_wall_of_replica", // 18
          "special_bonus_attributes", // 19
          "special_bonus_unique_dark_seer", // 20
          "special_bonus_attributes", // 21
          "special_bonus_attributes", // 22
          "special_bonus_attributes", // 23
          "special_bonus_attributes", // 24
          "special_bonus_unique_dark_seer_4", // 25
        ],
        items: {
          starting: [
            "tango",
            "quelling_blade",
            "enchanted_mango",
            "clarity",
            "flask",
            "mantle",
            "branches",
            "circlet",
            "magic_stick",
          ],
          early_game: [
            "null_talisman",
            "soul_ring",
            "arcane_boots",
            "magic_wand",
          ],
          mid_game: [
            "ultimate_scepter",
            "blink",
            "aghanims_shard",
            "mekansm",
            "hood_of_defiance",
          ],
          late_game: [
            "sheepstick",
            "refresher",
            "shivas_guard",
            "octarine_core",
          ],
          situational: [
            "bottle",
            "infused_raindrop",
            "guardian_greaves",
            "pipe",
            "black_king_bar",
            "lotus_orb",
          ],
          core: ["arcane_boots", "ultimate_scepter", "blink", "aghanims_shard"],
          neutral: [
            "arcane_ring",
            "mysterious_hat",
            "philosophers_stone",
            "essence_ring",
            "quickening_charm",
            "cloak_of_flames",
            "spell_prism",
            "trickster_cloak",
            "force_field",
            "ex_machina",
          ],
        },
      },
    ],
    ability_tooltips: {
      special_bonus_unique_dark_seer_7:
        "On level fifteen, you should take the level fifteen talent before this level ten one. The dota client disallows me to set it up in such order in graphics above.",
    },
    item_tooltips: {
      bottle: "Alternative way to solve your sustain issues.",
      infused_raindrop: "Against magical burst.",
      arcane_boots:
        "A core boots upgrade for mana sustain. You can disassemble it down the road.",
      ultimate_scepter:
        "A core item that buffs your allies and allows you to push out lanes faster.",
      blink:
        "Allows you to get Vacuum into Wall of Replica combo on multiple opponents. Goes well with Aghanim`s Shard.",
      aghanims_shard:
        "For extra disable and damage. Goes well with Blink Dagger.",
      guardian_greaves: "If you are looking to group up early and for dispel.",
      pipe: "Against heavy magical-damage lineups.",
      black_king_bar: "To be able to get your combo off.",
      lotus_orb: "For reflect, dispel and armor.",
    },
  },

  "Dark Willow": {
    builds: [
      {
        roles: [DOTA_COACH_GUIDE_ROLE.SUPPORT],
        steam_guide_id: 1640803745,
		steam_guide_link: "https://steamcommunity.com/sharedfiles/filedetails/?id=2699916714",
        steam_guide_role: STEAM_GUIDE_ROLE.SUPPORT,
        abilities: [
          "dark_willow_bramble_maze", // 1
          "dark_willow_shadow_realm", // 2
          "dark_willow_shadow_realm", // 3
          "dark_willow_cursed_crown", // 4
          "dark_willow_bramble_maze", // 5
          "dark_willow_bedlam", // 6
          "dark_willow_bramble_maze", // 7
          "dark_willow_bramble_maze", // 8
          "dark_willow_cursed_crown", // 9
          "dark_willow_cursed_crown", // 10
          "dark_willow_cursed_crown", // 11
          "dark_willow_bedlam", // 12
          "special_bonus_unique_dark_willow_6", // 13
          "dark_willow_shadow_realm", // 14
          "special_bonus_unique_dark_willow_7", // 15
          "dark_willow_shadow_realm", // 16
          "special_bonus_attributes", // 17
          "dark_willow_bedlam", // 18
          "special_bonus_attributes", // 19
          "special_bonus_unique_dark_willow_3", // 20
          "special_bonus_attributes", // 21
          "special_bonus_attributes", // 22
          "special_bonus_attributes", // 23
          "special_bonus_attributes", // 24
          "special_bonus_unique_dark_willow_2", // 25
        ],
        items: {
          starting: [
            "tango",
            "flask",
            "faerie_fire",
            "circlet",
            "branches",
            "enchanted_mango",
            "mantle",
            "ward_observer",
            "ward_sentry",
            "magic_stick",
            "ring_of_basilius",
          ],
          early_game: [
            "tranquil_boots",
            "magic_wand",
            "null_talisman",
            "urn_of_shadows",
          ],
          mid_game: [
            "cyclone",
            "blink",
            "aghanims_shard",
            "aether_lens",
            "ghost",
            "force_staff",
          ],
          late_game: ["octarine_core", "aeon_disk"],
          situational: [
            "infused_raindrop",
            "spirit_vessel",
            "ultimate_scepter",
          ],
          core: ["tranquil_boots", "cyclone", "aghanims_shard"],
          neutral: [
            "pogo_stick",
            "keen_optic",
            "philosophers_stone",
            "grove_bow",
            "spider_legs",
            "psychic_headband",
            "spy_gadget",
            "timeless_relic",
            "seer_stone",
            "book_of_shadows",
          ],
        },
      },
    ],
    ability_tooltips: {},
    item_tooltips: {
      ward_sentry: "To block or unblock the pull camp.",
      magic_stick:
        "Start with it if you expect high frequency of spells being used on the lane.",
      ring_of_basilius:
        "Start with it if your laning partner also uses a lot of mana early.",
      infused_raindrop: "Against magical burst.",
      tranquil_boots:
        "A core boots upgrade that solves your hp sustain issues but also allows you to move around quickly.",
      cyclone:
        "A core item that combines well with Cursed Crown and Bramble Maze.",
      spirit_vessel: "Against heavy healing lineup.",
      aghanims_shard: "A core item for extra control.",
      ultimate_scepter:
        "If the game opens up for you, you can pick up this item and work on acquiring more attack speed with level twenty-five talent and items.",
    },
  },

  Dawnbreaker: {
    builds: [
      {
        roles: [DOTA_COACH_GUIDE_ROLE.SUPPORT],
        steam_guide_id: 1640803756,
		steam_guide_link: "https://steamcommunity.com/sharedfiles/filedetails/?id=2699917167",
        steam_guide_role: STEAM_GUIDE_ROLE.SUPPORT,
        abilities: [
          "dawnbreaker_fire_wreath", // 1
          "dawnbreaker_celestial_hammer", // 2   equals to 'starbreaker'
          "dawnbreaker_celestial_hammer", // 3
          "dawnbreaker_fire_wreath", // 4   equals to 'starbreaker'
          "dawnbreaker_celestial_hammer", // 5
          "dawnbreaker_solar_guardian", // 6
          "dawnbreaker_celestial_hammer", // 7
          "dawnbreaker_fire_wreath", // 8
          "dawnbreaker_fire_wreath", // 9
          "special_bonus_unique_dawnbreaker_celestial_hammer_slow", // 10
          "dawnbreaker_luminosity", // 11
          "dawnbreaker_solar_guardian", // 12
          "dawnbreaker_luminosity", // 13
          "dawnbreaker_luminosity", // 14
          "special_bonus_unique_dawnbreaker_solar_guardian_cooldown", // 15
          "dawnbreaker_luminosity", // 16
          "special_bonus_attributes", // 17
          "dawnbreaker_solar_guardian", // 18
          "special_bonus_attributes", // 19
          "special_bonus_unique_dawnbreaker_solar_guardian_radius", // 20
          "special_bonus_attributes", // 21
          "special_bonus_attributes", // 22
          "special_bonus_attributes", // 23
          "special_bonus_attributes", // 24
          "special_bonus_unique_dawnbreaker_celestial_hammer_cast_range", // 25
        ],
        items: {
          starting: [
            "tango",
            "flask",
            "orb_of_venom",
            "branches",
            "enchanted_mango",
            "magic_stick",
          ],
          early_game: ["magic_wand", "arcane_boots"],
          mid_game: [
            "holy_locket",
            "solar_crest",
            "ultimate_scepter",
            "mekansm",
          ],
          late_game: ["refresher", "vladmir"],
          situational: ["guardian_greaves", "aghanims_shard", "lotus_orb"],
          core: ["holy_locket", "ultimate_scepter"],
          neutral: [
            "trusty_shovel",
            "pogo_stick",
            "philosophers_stone",
            "essence_ring",
            "quickening_charm",
            "spider_legs",
            "spell_prism",
            "trickster_cloak",
            "force_field",
            "book_of_shadows",
          ],
        },
      },
    ],
    ability_tooltips: {},
    item_tooltips: {
      magic_stick:
        "Start with it if you expect high frequency of spells being used on the lane.",
      orb_of_venom: "If you can pressure on the lane.",
      holy_locket:
        "A core item that boosts the healing coming for Solar Guardian and other sources.",
      guardian_greaves:
        "If you need dispel. Fits well with the healing theme of this hero.",
      ultimate_scepter:
        "A core item that provides even more healing but also evasion to allies under effect of Solar Guardian.",
      aghanims_shard: "Can help you survive when you Solar Guardian in.",
      lotus_orb: "For reflect, dispel and armor.",
    },
  },

  Dazzle: {
    builds: [
      {
        roles: [DOTA_COACH_GUIDE_ROLE.SUPPORT],
        steam_guide_id: 1640803766,
		steam_guide_link: "https://steamcommunity.com/sharedfiles/filedetails/?id=2699917255",
        steam_guide_role: STEAM_GUIDE_ROLE.SUPPORT,
        abilities: [
          "dazzle_poison_touch", // 1
          "dazzle_shadow_wave", // 2
          "dazzle_poison_touch", // 3
          "dazzle_shallow_grave", // 4
          "dazzle_poison_touch", // 5
          "dazzle_bad_juju", // 6
          "dazzle_shadow_wave", // 7
          "dazzle_shadow_wave", // 8
          "dazzle_shadow_wave", // 9
          "special_bonus_mp_regen_175", // 10
          "dazzle_shallow_grave", // 11
          "dazzle_bad_juju", // 12
          "dazzle_shallow_grave", // 13
          "dazzle_shallow_grave", // 14
          "special_bonus_strength_20", // 15
          "dazzle_poison_touch", // 16
          "special_bonus_attributes", // 17
          "dazzle_bad_juju", // 18
          "special_bonus_attributes", // 19
          "special_bonus_unique_dazzle_5", // 20
          "special_bonus_attributes", // 21
          "special_bonus_attributes", // 22
          "special_bonus_attributes", // 23
          "special_bonus_attributes", // 24
          "special_bonus_unique_dazzle_4", // 25
        ],
        items: {
          starting: [
            "tango",
            "flask",
            "faerie_fire",
            "enchanted_mango",
            "branches",
            "ward_observer",
            "ward_sentry",
            "blight_stone",
            "magic_stick",
          ],
          early_game: ["arcane_boots", "magic_wand", "medallion_of_courage"],
          mid_game: [
            "holy_locket",
            "glimmer_cape",
            "aghanims_shard",
            "force_staff",
            "solar_crest",
            "aether_lens",
          ],
          late_game: ["aeon_disk", "ultimate_scepter", "vladmir"],
          situational: ["infused_raindrop", "lotus_orb"],
          core: [
            "arcane_boots",
            "holy_locket",
            "glimmer_cape",
            "aghanims_shard",
          ],
          neutral: [
            "trusty_shovel",
            "arcane_ring",
            "philosophers_stone",
            "bullwhip",
            "psychic_headband",
            "spider_legs",
            "spy_gadget",
            "ascetic_cap",
            "seer_stone",
            "book_of_shadows",
          ],
        },
      },
    ],
    ability_tooltips: {},
    item_tooltips: {
      ward_sentry: "To block or unblock the pull camp.",
      blight_stone:
        "If you expect double melee against you. Synergizes well with pyscial damage of Poison Touch and Shadow Wave.",
      magic_stick:
        "If you expect high frequency of spells being used on the lane.",
      infused_raindrop: "Against magical burst.",
      arcane_boots:
        "A core boots upgrade which benefits from cooldown reduction from Bad Juju. Can be disassembled later on.",
      holy_locket:
        "A core item that goes well with the healing theme of the hero.",
      glimmer_cape: "A core defensive item.",
      aghanims_shard: "A core item that provides extra control in fights.",
      lotus_orb: "For reflect, dispel and armor.",
    },
  },

  "Death Prophet": {
    builds: [
      {
        roles: [DOTA_COACH_GUIDE_ROLE.MID, DOTA_COACH_GUIDE_ROLE.OFFLANE],
        steam_guide_id: 1640803776,
		steam_guide_link: "https://steamcommunity.com/sharedfiles/filedetails/?id=2699917391",
        steam_guide_role: STEAM_GUIDE_ROLE.CORE,
        abilities: [
          "death_prophet_carrion_swarm", // 1
          "death_prophet_spirit_siphon", // 2
          "death_prophet_carrion_swarm", // 3
          "death_prophet_spirit_siphon", // 4
          "death_prophet_spirit_siphon", // 5
          "death_prophet_exorcism", // 6
          "death_prophet_spirit_siphon", // 7
          "death_prophet_silence", // 8
          "death_prophet_silence", // 9
          "special_bonus_attack_damage_30", // 10
          "death_prophet_silence", // 11
          "death_prophet_exorcism", // 12
          "death_prophet_silence", // 13
          "death_prophet_carrion_swarm", // 14
          "special_bonus_unique_death_prophet_3", // 15
          "death_prophet_carrion_swarm", // 16
          "special_bonus_attributes", // 17
          "death_prophet_exorcism", // 18
          "special_bonus_attributes", // 19
          "special_bonus_hp_400", // 20
          "special_bonus_attributes", // 21
          "special_bonus_attributes", // 22
          "special_bonus_attributes", // 23
          "special_bonus_attributes", // 24
          "special_bonus_unique_death_prophet", // 25
        ],
        items: {
          starting: [
            "tango",
            "faerie_fire",
            "branches",
            "circlet",
            "mantle",
            "ward_observer",
            "magic_stick",
          ],
          early_game: ["bottle", "null_talisman", "boots", "magic_wand"],
          mid_game: [
            "cyclone",
            "travel_boots",
            "black_king_bar",
            "kaya_and_sange",
            "aghanims_shard",
          ],
          late_game: [
            "assault",
            "refresher",
            "octarine_core",
            "ultimate_scepter",
          ],
          situational: [
            "infused_raindrop",
            "heavens_halberd",
            "shivas_guard",
            "blink",
          ],
          core: [
            "cyclone",
            "travel_boots",
            "black_king_bar",
            "kaya_and_sange",
            "aghanims_shard",
          ],
          neutral: [
            "arcane_ring",
            "mysterious_hat",
            "essence_ring",
            "dragon_scale",
            "quickening_charm",
            "black_powder_bag",
            "timeless_relic",
            "spell_prism",
            "ex_machina",
            "mirror_shield",
          ],
        },
      },
    ],
    ability_tooltips: {
      special_bonus_unique_death_prophet_5:
        "You can take this talent at level 25 over the suggested one. Usually, having 5 Spirit Siphons per fight due to Aghanim`s Shard should be more than enough thus I prefer the Exorcism talent. Also, if you have Refresher Orb or Shard in late game, the Siphon talent is redundant.",
    },
    item_tooltips: {
      ward_observer:
        "If you are playing mid Death Prophet but also on the offlane to have vision around your lane.",
      magic_stick:
        "Start with it if you expect high frequency of spells being used on the lane.",
      bottle:
        "If you are playing mid Death Prophet but also worth considering on offlane too if your mid isn`t buying bottle. Make sure your supports refill it for you here and there.",
      infused_raindrop: "Against magical burst.",
      cyclone:
        "A core item that helps with mana sustain and provides extra movement speed and dispel. You can heal from Spirit Siphons while cycloned. Keeps you alive while Exorcism still does damage around you.",
      travel_boots:
        "A core item that allows you to cover the map better and deals with kiting along with BKB.",
      black_king_bar:
        "A core item that allows you not to be kited during Exorcism.",
      kaya_and_sange:
        "A core items that presents a mix of defensive and offensive stats.",
      heavens_halberd: "Especially good against ranged right-clickers.",
      aghanims_shard: "A core item for more control and sustain.",
      shivas_guard:
        "Great at reducing healing, bumping up your armor and preventing kiting.",
      blink: "Great for gap closing.",
    },
  },

  Disruptor: {
    builds: [
      {
        roles: [DOTA_COACH_GUIDE_ROLE.SUPPORT],
        steam_guide_id: 1640803786,
		steam_guide_link: "https://steamcommunity.com/sharedfiles/filedetails/?id=2700561304",
        steam_guide_role: STEAM_GUIDE_ROLE.SUPPORT,
        abilities: [
          "disruptor_thunder_strike", // 1
          "disruptor_kinetic_field", // 2
          "disruptor_thunder_strike", // 3
          "disruptor_glimpse", // 4
          "disruptor_glimpse", // 5
          "disruptor_static_storm", // 6
          "disruptor_glimpse", // 7
          "disruptor_glimpse", // 8
          "disruptor_thunder_strike", // 9
          "disruptor_thunder_strike", // 10
          "special_bonus_unique_disruptor_3", // 11
          "disruptor_static_storm", // 12
          "disruptor_kinetic_field", // 13
          "disruptor_kinetic_field", // 14
          "special_bonus_unique_disruptor_7", // 15
          "disruptor_kinetic_field", // 16
          "special_bonus_attributes", // 17
          "disruptor_static_storm", // 18
          "special_bonus_attributes", // 19
          "special_bonus_unique_disruptor", // 20
          "special_bonus_attributes", // 21
          "special_bonus_attributes", // 22
          "special_bonus_attributes", // 23
          "special_bonus_attributes", // 24
          "special_bonus_unique_disruptor_8", // 25
        ],
        items: {
          starting: [
            "tango",
            "flask",
            "enchanted_mango",
            "faerie_fire",
            "branches",
            "ward_observer",
            "ward_sentry",
            "ring_of_basilius",
            "magic_stick",
          ],
          early_game: ["arcane_boots", "magic_wand", "tranquil_boots"],
          mid_game: [
            "glimmer_cape",
            "solar_crest",
            "aghanims_shard",
            "ghost",
            "force_staff",
            "veil_of_discord",
          ],
          late_game: ["ultimate_scepter", "aeon_disk"],
          situational: ["infused_raindrop", "blink"],
          core: ["glimmer_cape", "solar_crest", "aghanims_shard"],
          neutral: [
            "trusty_shovel",
            "pogo_stick",
            "philosophers_stone",
            "bullwhip",
            "psychic_headband",
            "spider_legs",
            "spy_gadget",
            "ascetic_cap",
            "seer_stone",
            "book_of_shadows",
          ],
        },
      },
    ],
    ability_tooltips: {},
    item_tooltips: {
      ward_sentry: "To block or unblock the pull camp.",
      magic_stick:
        "Start with it if you expect high frequency of spells being used on the lane.",
      ring_of_basilius:
        "Start with it if your laning partner also uses a lot of mana early. Bring additional hp consumables with courier right away.",
      glimmer_cape: "A core defensive item.",
      solar_crest:
        "A core item that goes well with Aghanim`s Shard to buff a right-clicking core.",
      aghanims_shard:
        "Goes well with Solar Crest to buff a right-clicking core.",
      infused_raindrop: "Against magical burst.",
      blink:
        "Allows you to land a multi-hero Static Storm especially once you have Aghanim`s Scepter.",
    },
  },

  Doom: {
    builds: [
      {
        roles: [DOTA_COACH_GUIDE_ROLE.OFFLANE],
        steam_guide_id: 1640803798,
		steam_guide_link: "https://steamcommunity.com/sharedfiles/filedetails/?id=2700561417",
        steam_guide_role: STEAM_GUIDE_ROLE.OFFLANE,
        abilities: [
          "doom_bringer_devour", // 1
          "doom_bringer_scorched_earth", // 2
          "doom_bringer_devour", // 3
          "doom_bringer_scorched_earth", // 4
          "doom_bringer_devour", // 5
          "doom_bringer_doom", // 6
          "doom_bringer_devour", // 7
          "doom_bringer_scorched_earth", // 8
          "doom_bringer_scorched_earth", // 9
          "special_bonus_unique_doom_4", // 10
          "doom_bringer_infernal_blade", // 11
          "doom_bringer_doom", // 12
          "doom_bringer_infernal_blade", // 13
          "doom_bringer_infernal_blade", // 14
          "special_bonus_unique_doom_9", // 15
          "doom_bringer_infernal_blade", // 16
          "special_bonus_attributes", // 17
          "doom_bringer_doom", // 18
          "special_bonus_attributes", // 19
          "special_bonus_unique_doom_5", // 20
          "special_bonus_attributes", // 21
          "special_bonus_attributes", // 22
          "special_bonus_attributes", // 23
          "special_bonus_attributes", // 24
          "special_bonus_unique_doom_1", // 25
        ],
        items: {
          starting: [
            "tango",
            "quelling_blade",
            "gauntlets",
            "branches",
            "ring_of_protection",
            "magic_stick",
          ],
          early_game: ["phase_boots", "soul_ring", "hand_of_midas"],
          mid_game: ["blink", "black_king_bar", "shivas_guard"],
          late_game: ["refresher", "arcane_blink"],
          situational: [
            "aghanims_shard",
            "force_staff",
            "heavens_halberd",
            "invis_sword",
            "ultimate_scepter",
            "aeon_disk",
          ],
          core: ["phase_boots", "hand_of_midas", "black_king_bar", "blink"],
          neutral: [
            "broom_handle",
            "chipped_vest",
            "dragon_scale",
            "essence_ring",
            "quickening_charm",
            "spider_legs",
            "timeless_relic",
            "spell_prism",
            "ex_machina",
            "fallen_sky",
          ],
        },
      },
    ],
    ability_tooltips: {},
    item_tooltips: {
      magic_stick:
        "Start with it if you expect high frequency of spells being used on the lane.",
      phase_boots:
        "A core boots upgrade that provides you with armor and allows you to get Doom off easier.",
      hand_of_midas:
        "A core item that allows you to level up faster and acquire a bit of extra gold.",
      black_king_bar:
        "A core item that allows you to get Doom off and stay in the middle of the fight.",
      blink:
        "A core item that allows you to get Doom off on specific target. Goes well with devoured Centaur stomp ability.",
      aghanims_shard: "For extra damage and control.",
      force_staff: "To pop Linken`s if necessary.",
      heavens_halberd:
        "Especially good against ranged right-clicking heroes and to pop Linken`s if necessary.",
      invis_sword: "Helps with getting Doom off on specific hero.",
      ultimate_scepter: "For break effect.",
      aeon_disk:
        "Gives you a second chance to survive and get spells and items off.",
    },
  },

  "Dragon Knight": {
    builds: [
      {
        roles: [DOTA_COACH_GUIDE_ROLE.MID, DOTA_COACH_GUIDE_ROLE.OFFLANE],
        steam_guide_id: 1640803808,
		steam_guide_link: "https://steamcommunity.com/sharedfiles/filedetails/?id=2700561505",
        steam_guide_role: STEAM_GUIDE_ROLE.CORE,
        abilities: [
          "dragon_knight_breathe_fire", // 1
          "dragon_knight_dragon_blood", // 2
          "dragon_knight_dragon_blood", // 3
          "dragon_knight_breathe_fire", // 4
          "dragon_knight_dragon_tail", // 5
          "dragon_knight_elder_dragon_form", // 6
          "dragon_knight_breathe_fire", // 7
          "dragon_knight_breathe_fire", // 8
          "dragon_knight_dragon_tail", // 9
          "special_bonus_attack_damage_15", // 10
          "dragon_knight_dragon_tail", // 11
          "dragon_knight_elder_dragon_form", // 12
          "dragon_knight_dragon_tail", // 13
          "dragon_knight_dragon_blood", // 14
          "special_bonus_unique_dragon_knight_2", // 15
          "dragon_knight_dragon_blood", // 16
          "special_bonus_attributes", // 17
          "dragon_knight_elder_dragon_form", // 18
          "special_bonus_attributes", // 19
          "special_bonus_strength_20", // 20
          "special_bonus_attributes", // 21
          "special_bonus_attributes", // 22
          "special_bonus_attributes", // 23
          "special_bonus_attributes", // 24
          "special_bonus_unique_dragon_knight_8", // 25
        ],
        items: {
          starting: [
            "tango",
            "quelling_blade",
            "branches",
            "gauntlets",
            "ring_of_protection",
            "magic_stick",
          ],
          early_game: ["soul_ring", "power_treads", "magic_wand"],
          mid_game: ["blink", "black_king_bar", "orchid", "armlet"],
          late_game: ["ultimate_scepter", "assault", "bloodthorn"],
          situational: [
            "ward_observer",
            "bottle",
            "hand_of_midas",
            "heavens_halberd",
            "silver_edge",
          ],
          core: ["power_treads", "blink", "black_king_bar"],
          neutral: [
            "pogo_stick",
            "chipped_vest",
            "vambrace",
            "nether_shawl",
            "quickening_charm",
            "spider_legs",
            "trickster_cloak",
            "spell_prism",
            "fallen_sky",
            "force_field",
          ],
        },
      },
    ],
    ability_tooltips: {
      dragon_knight_dragon_tail:
        "You can skill a point in this spell earlier than suggested if you can setup a kill or apply pressure.",
    },
    item_tooltips: {
      ward_observer:
        "For mid Dragon Knight but bring it to offlane too if it is available.",
      magic_stick:
        "If you expect high frequency of spells being used on the lane.",
      bottle:
        "If you are playing mid Dragon Knight. In that case you can skip Soul Ring.",
      power_treads:
        "A core boots upgrade that provides you with attack speed increase and some mana savings by toggling it.",
      hand_of_midas: "If you can get it early usually on mid Dragon Knight.",
      blink:
        "A core item that helps you initiate the fights. Can be coupled with Bloodthorn down the road to burst the stunned hero.",
      black_king_bar:
        "Allows you to stay in the middle of the fight. Dragon Blood provides you with physical damage resistance and Black King Bar negates most of the magical damage and disables.",
      heavens_halberd: "Especially good against ranged right-clickers.",
      silver_edge: "For break effect.",
    },
  },
<<<<<<< HEAD
  /*
	"Drow Ranger": {
		builds: [
			{
				roles: [],
				steam_guide_id: 1640803817,
				abilities: [
					"drow_ranger_frost_arrows",	// 1
					"drow_ranger_multishot",	// 2
					"drow_ranger_frost_arrows",	// 3
					"drow_ranger_multishot",	// 4
					"drow_ranger_frost_arrows",	// 5
					"",	// 6
					"",	// 7
					"",	// 8
					"",	// 9
					"",	// 10
					"",	// 11
					"",	// 12
					"",	// 13
					"",	// 14
					"",	// 15
					"",	// 16
					"",	// 17
					"",	// 18
					"",	// 19
					"",	// 20
					"",	// 21
					"",	// 22
					"",	// 23
					"",	// 24
					""	// 25
				],
				items: {
					starting:	["tango","slippers","circlet","branches","quelling_blade","faerie_fire","magic_stick"],
					early_game:	["wraith_band","power_treads","magic_wand","ring_of_basilius"],
					mid_game:	["dragon_lance","yasha","manta","blink","hurricane_pike","sange_and_yasha","lesser_crit"],
					late_game:	["skadi","butterfly","greater_crit","satanic"],
					situational:	["infused_raindrop","black_king_bar","aghanims_shard","silver_edge","aeon_disk"],
					core:	["power_treads","dragon_lance","yasha"],
					neutral:	[]
				},
			}
		],
		ability_tooltips: {
		},
		item_tooltips: {
			"magic_stick":	"If you expect high frequency of spells being used on the lane.",
			"infused_raindrop":	"Against magical burst.",
			"black_king_bar":	"Against a lot of disables, magical damage and as a dispel.",
			"aghanims_shard":	"To offset healing.",
			"silver_edge":	"For break effect and to be able to position nicely."
		}
	},
	"Earth Spirit": {
		builds: [
			{
				roles: [],
				steam_guide_id: 1640803831,
				abilities: [
					"earth_spirit_rolling_boulder",	// 1
					"earth_spirit_boulder_smash",	// 2
					"earth_spirit_boulder_smash",	// 3
					"earth_spirit_geomagnetic_grip",	// 4
					"earth_spirit_rolling_boulder",	// 5
					"",	// 6
					"",	// 7
					"",	// 8
					"",	// 9
					"",	// 10
					"",	// 11
					"",	// 12
					"",	// 13
					"",	// 14
					"",	// 15
					"",	// 16
					"",	// 17
					"",	// 18
					"",	// 19
					"",	// 20
					"",	// 21
					"",	// 22
					"",	// 23
					"",	// 24
					""	// 25
				],
				items: {
					starting:	["tango","flask","ward_observer","ward_sentry","orb_of_venom","circlet","ring_of_protection","enchanted_mango","faerie_fire","boots","sobi_mask","branches"],
					early_game:	["urn_of_shadows","tranquil_boots","magic_wand"],
					mid_game:	["cyclone","ghost","aghanims_shard","veil_of_discord","blade_mail"],
					late_game:	["ethereal_blade","ultimate_scepter","blink","aeon_disk"],
					situational:	["spirit_vessel","black_king_bar","lotus_orb"],
					core:	["tranquil_boots"],
					neutral:	[]
				},
			}
		],
		ability_tooltips: {
		},
		item_tooltips: {
			"ward_sentry":	"To block or unblock the pull camp.",
			"orb_of_venom":	"If you see yourself being able to hit the opponents on the lane often.",
			"boots":	"If you are looking to hijack the second wave, roam a lot and camps.",
			"blink":	"Goes well with Aghanim's Scepter.",
			"spirit_vessel":	"Against heavy healing lineup.",
			"black_king_bar":	"To be able to initiate and get long Magnetize off.",
			"lotus_orb":	"For reflect, dispel and armor."
		}
	},
	"Earthshaker": {
		builds: [
			{
				roles: [],
				steam_guide_id: 1640803845,
				abilities: [
					"earthshaker_fissure",	// 1
					"earthshaker_enchant_totem",	// 2
					"earthshaker_aftershock",	// 3
					"earthshaker_aftershock",	// 4
					"earthshaker_aftershock",	// 5
					"",	// 6
					"",	// 7
					"",	// 8
					"",	// 9
					"",	// 10
					"",	// 11
					"",	// 12
					"",	// 13
					"",	// 14
					"",	// 15
					"",	// 16
					"",	// 17
					"",	// 18
					"",	// 19
					"",	// 20
					"",	// 21
					"",	// 22
					"",	// 23
					"",	// 24
					""	// 25
				],
				items: {
					starting:	["boots","clarity","ward_observer","ward_sentry","ring_of_basilius"],
					early_game:	["tranquil_boots","magic_wand","wind_lace","soul_ring"],
					mid_game:	["blink","cyclone","invis_sword","aghanims_shard","force_staff","ghost","aether_lens"],
					late_game:	["ultimate_scepter","octarine_core","aeon_disk"],
					situational:	["black_king_bar","lotus_orb"],
					core:	["blink"],
					neutral:	[]
				},
			}
		],
		ability_tooltips: {
		},
		item_tooltips: {
			"ward_sentry":	"To block or unblock the pull camp.",
			"black_king_bar":	"To be able to initiate and do your stun combo.",
			"lotus_orb":	"For reflect, dispel and armor."
		}
	},
	"Elder Titan": {
		builds: [
			{
				roles: [],
				steam_guide_id: 1640803855,
				abilities: [
					"elder_titan_ancestral_spirit",	// 1
					"elder_titan_echo_stomp",	// 2
					"elder_titan_ancestral_spirit",	// 3
					"elder_titan_echo_stomp",	// 4
					"elder_titan_echo_stomp",	// 5
					"",	// 6
					"",	// 7
					"",	// 8
					"",	// 9
					"",	// 10
					"",	// 11
					"",	// 12
					"",	// 13
					"",	// 14
					"",	// 15
					"",	// 16
					"",	// 17
					"",	// 18
					"",	// 19
					"",	// 20
					"",	// 21
					"",	// 22
					"",	// 23
					"",	// 24
					""	// 25
				],
				items: {
					starting:	["tango","boots","flask","wind_lace","faerie_fire","ward_observer","ward_sentry","magic_stick","orb_of_venom"],
					early_game:	["tranquil_boots","magic_wand","ring_of_basilius","urn_of_shadows"],
					mid_game:	["medallion_of_courage","solar_crest","ghost","glimmer_cape","force_staff","veil_of_discord","cyclone"],
					late_game:	["ultimate_scepter","aeon_disk"],
					situational:	["spirit_vessel","lotus_orb"],
					core:	["tranquil_boots"],
					neutral:	[]
				},
			}
		],
		ability_tooltips: {
		},
		item_tooltips: {
			"ward_sentry":	"To block or unblock the pull camp.",
			"magic_stick":	"If you expect high frequency of spells being used on the lane.",
			"orb_of_venom":	"If you see yourself being able to hit the opponents on the lane often.",
			"spirit_vessel":	"Against heavy healing lineup.",
			"lotus_orb":	"For reflect, dispel and armor."
		}
	},
	"Ember Spirit": {
		builds: [
			{
				roles: [],
				steam_guide_id: 1640803867,
				abilities: [
					"ember_spirit_flame_guard",	// 1
					"ember_spirit_sleight_of_fist",	// 2
					"ember_spirit_flame_guard",	// 3
					"ember_spirit_searing_chains",	// 4
					"ember_spirit_flame_guard",	// 5
					"",	// 6
					"",	// 7
					"",	// 8
					"",	// 9
					"",	// 10
					"",	// 11
					"",	// 12
					"",	// 13
					"",	// 14
					"",	// 15
					"",	// 16
					"",	// 17
					"",	// 18
					"",	// 19
					"",	// 20
					"",	// 21
					"",	// 22
					"",	// 23
					"",	// 24
					""	// 25
				],
				items: {
					starting:	["tango","quelling_blade","faerie_fire","branches","ward_observer"],
					early_game:	["bottle","boots","phase_boots","magic_wand","orb_of_corrosion","urn_of_shadows","magic_stick"],
					mid_game:	["maelstrom","ultimate_scepter","travel_boots","kaya_and_sange","cyclone","desolator"],
					late_game:	["refresher","aeon_disk","shivas_guard"],
					situational:	["infused_raindrop","spirit_vessel","black_king_bar","aghanims_shard"],
					core:	["maelstrom"],
					neutral:	[]
				},
			}
		],
		ability_tooltips: {
		},
		item_tooltips: {
			"magic_stick":	"If you expect high frequency of spells being used on the lane.",
			"infused_raindrop":	"Against magical burst.",
			"spirit_vessel":	"Against heavy healing lineup.",
			"black_king_bar":	"Against a lot of disables, magical damage and as a dispel.",
			"aghanims_shard":	"Adds to damage output and allows you to snowball in the fights."
		}
	},
	"Enchantress": {
		builds: [
			{
				roles: [],
				steam_guide_id: 1640803881,
				abilities: [
					"enchantress_enchant",	// 1
					"enchantress_impetus",	// 2
					"enchantress_enchant",	// 3
					"enchantress_impetus",	// 4
					"enchantress_impetus",	// 5
					"",	// 6
					"",	// 7
					"",	// 8
					"",	// 9
					"",	// 10
					"",	// 11
					"",	// 12
					"",	// 13
					"",	// 14
					"",	// 15
					"",	// 16
					"",	// 17
					"",	// 18
					"",	// 19
					"",	// 20
					"",	// 21
					"",	// 22
					"",	// 23
					"",	// 24
					""	// 25
				],
				items: {
					starting:	["tango","flask","ward_observer","blight_stone","faerie_fire","enchanted_mango","ward_sentry","branches","magic_stick"],
					early_game:	["boots","magic_wand","power_treads","tranquil_boots","arcane_boots","ring_of_basilius","cloak"],
					mid_game:	["dragon_lance","medallion_of_courage","solar_crest","force_staff","hurricane_pike","holy_locket","glimmer_cape","hood_of_defiance","ghost"],
					late_game:	["moon_shard"],
					situational:	["infused_raindrop","pipe","lotus_orb","witch_blade","aghanims_shard"],
					core:	[],
					neutral:	[]
				},
			}
		],
		ability_tooltips: {
		},
		item_tooltips: {
			"ward_sentry":	"To block or unblock the pull camp.",
			"magic_stick":	"If you expect high frequency of spells being used on the lane.",
			"ring_of_basilius":	"If your laning partner also uses a lot of mana early.",
			"infused_raindrop":	"Against magical burst.",
			"lotus_orb":	"For reflect, dispel and armor.",
			"witch_blade":	"Cost-effective dps item if you can get it early.",
			"aghanims_shard":	"For additional healing. Fits well with Holy Locket."
		}
	},
=======

  "Drow Ranger": {
    builds: [
      {
        roles: [PLAYER_ROLE.CARRY],
        guide: 1640803817,
        guide_role: STEAM_GUIDE_ROLE.CORE,
        abilities: [
          "drow_ranger_frost_arrows", // 1
          "drow_ranger_multishot", // 2
          "drow_ranger_frost_arrows", // 3
          "drow_ranger_multishot", // 4
          "drow_ranger_multishot", // 5
          "drow_ranger_marksmanship", // 6
          "drow_ranger_multishot", // 7
          "drow_ranger_wave_of_silence", // 8
          "drow_ranger_frost_arrows", // 9
          "special_bonus_unique_drow_ranger_2", // 10
          "drow_ranger_frost_arrows", // 11
          "drow_ranger_marksmanship", // 12
          "drow_ranger_wave_of_silence", // 13
          "drow_ranger_wave_of_silence", // 14
          "special_bonus_unique_drow_ranger_6", // 15
          "drow_ranger_wave_of_silence", // 16
          "special_bonus_attributes", // 17
          "drow_ranger_marksmanship", // 18
          "special_bonus_attributes", // 19
          "special_bonus_unique_drow_ranger_1", // 20
          "special_bonus_attributes", // 21
          "special_bonus_attributes", // 22
          "special_bonus_attributes", // 23
          "special_bonus_attributes", // 24
          "special_bonus_unique_drow_ranger_8", // 25
        ],
        items: {
          starting: [
            "tango",
            "quelling_blade",
            "slippers",
            "branches",
            "faerie_fire",
            "circlet",
            "magic_stick",
          ],
          early_game: ["power_treads", "magic_wand", "falcon_blade"],
          mid_game: ["dragon_lance", "manta", "hurricane_pike", "lesser_crit"],
          late_game: ["greater_crit", "skadi", "butterfly", "satanic"],
          situational: [
            "infused_raindrop",
            "black_king_bar",
            "blink",
            "aghanims_shard",
            "silver_edge",
            "sphere",
            "mjollnir",
          ],
          core: ["power_treads", "dragon_lance", "manta"],
          neutral: [
            "possessed_mask",
            "unstable_wand",
            "grove_bow",
            "vambrace",
            "titan_sliver",
            "elven_tunic",
            "ninja_gear",
            "the_leveller",
            "apex",
            "force_boots",
          ],
        },
      },
    ],
    ability_tooltips: {
      drow_ranger_wave_of_silence:
        "You can skill a point in this spell earlier than suggested if that allows you to survive the lane or land a kill.",
    },
    item_tooltips: {
      magic_stick:
        "If you expect high frequency of spells being used on the lane.",
      infused_raindrop: "Against magical burst.",
      power_treads:
        "A core boots upgrade that speeds up your farm by increasing attack speed and saves a bit of mana through toggling.",
      dragon_lance:
        "A core item that allows you to shoot from further away. Can be upgrade to Pike against gap-closing heroes.",
      manta:
        "A core item that improves your farming speed, damage output and survivabilty.",
      black_king_bar:
        "Against a lot of disables, magical damage and as a dispel.",
      blink: "To reposition. Can be upgraded to Swift Blink down the road.",
      aghanims_shard: "To offset healing and for extra bit of damage.",
      silver_edge: "For break effect and to be able to reposition.",
      sphere:
        "Against powerful single target disables/debuffs and gap-closing spells and items.",
      mjollnir:
        "Against illusion-based heroes. It is better than Aghanim`s Scepter.",
    },
  },

  "Earth Spirit": {
    builds: [
      {
        roles: [PLAYER_ROLE.SUPPORT],
        guide: 1640803831,
        guide_role: STEAM_GUIDE_ROLE.SUPPORT,
        abilities: [
          "earth_spirit_rolling_boulder", // 1
          "earth_spirit_boulder_smash", // 2
          "earth_spirit_boulder_smash", // 3
          "earth_spirit_geomagnetic_grip", // 4
          "earth_spirit_rolling_boulder", // 5
          "earth_spirit_magnetize", // 6
          "earth_spirit_rolling_boulder", // 7
          "earth_spirit_rolling_boulder", // 8
          "earth_spirit_geomagnetic_grip", // 9
          "special_bonus_unique_earth_spirit_4", // 10
          "earth_spirit_geomagnetic_grip", // 11
          "earth_spirit_magnetize", // 12
          "earth_spirit_geomagnetic_grip", // 13
          "earth_spirit_boulder_smash", // 14
          "special_bonus_unique_earth_spirit", // 15
          "earth_spirit_boulder_smash", // 16
          "special_bonus_attributes", // 17
          "earth_spirit_magnetize", // 18
          "special_bonus_attributes", // 19
          "special_bonus_unique_earth_spirit_5", // 20
          "special_bonus_attributes", // 21
          "special_bonus_attributes", // 22
          "special_bonus_attributes", // 23
          "special_bonus_attributes", // 24
          "special_bonus_unique_earth_spirit_3", // 25
        ],
        items: {
          starting: [
            "tango",
            "flask",
            "circlet",
            "ring_of_protection",
            "enchanted_mango",
            "faerie_fire",
            "boots",
            "orb_of_venom",
            "branches",
            "sobi_mask",
            "ward_observer",
            "ward_sentry",
          ],
          early_game: ["urn_of_shadows", "tranquil_boots", "magic_wand"],
          mid_game: ["cyclone", "ghost", "aghanims_shard", "veil_of_discord"],
          late_game: [
            "aeon_disk",
            "ultimate_scepter",
            "blink",
            "ethereal_blade",
          ],
          situational: [
            "spirit_vessel",
            "black_king_bar",
            "lotus_orb",
            "heavens_halberd",
          ],
          core: ["urn_of_shadows", "tranquil_boots", "aghanims_shard"],
          neutral: [
            "keen_optic",
            "arcane_ring",
            "essence_ring",
            "vambrace",
            "quickening_charm",
            "cloak_of_flames",
            "spell_prism",
            "timeless_relic",
            "giants_ring",
            "force_field",
          ],
        },
      },
    ],
    ability_tooltips: {},
    item_tooltips: {
      ward_sentry: "To block or unblock the pull camp.",
      orb_of_venom:
        "If you see yourself being able to hit the opponents on the lane often.",
      boots:
        "Start with boots if you are looking to hijack the second wave, roam early and stack camps.",
      urn_of_shadows:
        "A core item that provides you with needed stats and allows you to snowball off of a first kill.",
      tranquil_boots:
        "A core boots upgrade that solves hp sustain issues and allows you to roam around faster.",
      spirit_vessel:
        "Against heavy healing lineup but could also be a good pick-up in most cases as it also tanks you up.",
      aghanims_shard:
        "A core upgrade that allows you to have more stones to use but also to provide vision.",
      black_king_bar: "To be able to initiate and get long Magnetize off.",
      lotus_orb: "For reflect, dispel and armor.",
      heavens_halberd: "Especially good against ranged right-clicking cores.",
      blink: "Goes well with Aghanim`s Scepter.",
    },
  },

  Earthshaker: {
    builds: [
      {
        roles: [PLAYER_ROLE.SUPPORT],
        guide: 1640803845,
        guide_role: STEAM_GUIDE_ROLE.SUPPORT,
        abilities: [
          "earthshaker_fissure", // 1
          "earthshaker_enchant_totem", // 2
          "earthshaker_fissure", // 3
          "earthshaker_aftershock", // 4
          "earthshaker_fissure", // 5
          "earthshaker_echo_slam", // 6
          "earthshaker_aftershock", // 7
          "earthshaker_aftershock", // 8
          "earthshaker_aftershock", // 9
          "earthshaker_fissure", // 10
          "special_bonus_unique_earthshaker_4", // 11
          "earthshaker_echo_slam", // 12
          "earthshaker_enchant_totem", // 13
          "earthshaker_enchant_totem", // 14
          "special_bonus_unique_earthshaker_6", // 15
          "earthshaker_enchant_totem", // 16
          "special_bonus_attributes", // 17
          "earthshaker_echo_slam", // 18
          "special_bonus_attributes", // 19
          "special_bonus_unique_earthshaker_2", // 20
          "special_bonus_attributes", // 21
          "special_bonus_attributes", // 22
          "special_bonus_attributes", // 23
          "special_bonus_attributes", // 24
          "special_bonus_unique_earthshaker", // 25
        ],
        items: {
          starting: ["boots", "clarity", "ward_observer", "ward_sentry"],
          early_game: [
            "tranquil_boots",
            "soul_ring",
            "wind_lace",
            "arcane_boots",
            "magic_wand",
          ],
          mid_game: [
            "blink",
            "cyclone",
            "aghanims_shard",
            "force_staff",
            "invis_sword",
            "ghost",
            "aether_lens",
          ],
          late_game: ["ultimate_scepter", "octarine_core", "aeon_disk"],
          situational: ["lotus_orb"],
          core: ["blink", "aghanims_shard"],
          neutral: [
            "pogo_stick",
            "trusty_shovel",
            "philosophers_stone",
            "bullwhip",
            "spider_legs",
            "quickening_charm",
            "timeless_relic",
            "spell_prism",
            "fallen_sky",
            "giants_ring",
          ],
        },
      },
    ],
    ability_tooltips: {},
    item_tooltips: {
      ward_sentry: "To block or unblock the pull camp.",
      blink: "A core item that allows you to get a multi-hero Echo Slam.",
      aghanims_shard:
        "A core item that reduces cooldown of the fissure, allows you to walk on it and applies half of the stun duration of Aftershock along it.",
      lotus_orb: "For reflect, dispel and armor.",
    },
  },

  "Elder Titan": {
    builds: [
      {
        roles: [PLAYER_ROLE.SUPPORT],
        guide: 1640803855,
        guide_role: STEAM_GUIDE_ROLE.SUPPORT,
        abilities: [
          "elder_titan_ancestral_spirit", // 1
          "elder_titan_natural_order", // 2
          "elder_titan_ancestral_spirit", // 3
          "elder_titan_echo_stomp", // 4
          "elder_titan_echo_stomp", // 5
          "elder_titan_earth_splitter", // 6
          "elder_titan_echo_stomp", // 7
          "elder_titan_echo_stomp", // 8
          "elder_titan_natural_order", // 9
          "elder_titan_natural_order", // 10
          "elder_titan_natural_order", // 11
          "elder_titan_earth_splitter", // 12
          "elder_titan_ancestral_spirit", // 13
          "elder_titan_ancestral_spirit", // 14
          "special_bonus_attack_speed_20", // 15
          "special_bonus_unique_elder_titan", // 16
          "special_bonus_attributes", // 17
          "elder_titan_earth_splitter", // 18
          "special_bonus_attributes", // 19
          "special_bonus_cleave_100", // 20
          "special_bonus_attributes", // 21
          "special_bonus_attributes", // 22
          "special_bonus_attributes", // 23
          "special_bonus_attributes", // 24
          "special_bonus_unique_elder_titan_4", // 25
        ],
        items: {
          starting: [
            "tango",
            "flask",
            "wind_lace",
            "mango",
            "boots",
            "faerie_fire",
            "ward_observer",
            "ward_sentry",
            "orb_of_venom",
            "magic_stick",
          ],
          early_game: ["phase_boots", "magic_wand", "medallion_of_courage"],
          mid_game: [
            "solar_crest",
            "ultimate_scepter",
            "aghanims_shard",
            "ghost",
            "glimmer_cape",
            "force_staff",
            "veil_of_discord",
            "cyclone",
          ],
          late_game: ["assault", "aeon_disk", "greater_crit"],
          situational: ["spirit_vessel", "lotus_orb"],
          core: ["phase_boots", "ultimate_scepter"],
          neutral: [
            "trusty_shovel",
            "arcane_ring",
            "bullwhip",
            "essence_ring",
            "spider_legs",
            "elven_tunic",
            "the_leveller",
            "flicker",
            "pirate_hat",
            "desolator_2",
          ],
        },
      },
    ],
    ability_tooltips: {
      special_bonus_movement_speed_15:
        "At level 15, you should skill the level 15 talent first and then the level 10 talent. The dota client system disallows me to indicate that in the graphics above.",
    },
    item_tooltips: {
      ward_sentry: "To block or unblock the pull camp.",
      magic_stick:
        "Start with it iff you expect high frequency of spells being used on the lane.",
      orb_of_venom:
        "If you see yourself being able to hit the opponents on the lane often.",
      phase_boots:
        "A core boots upgrade. Prefered over tranquils as it scales better. Activate Phase Boots before tossing the Astral Spirit out so the spirit moves faster.",
      spirit_vessel: "Against heavy healing lineup.",
      ultimate_scepter:
        "A core item that allows you to deliver right-clicks as you become spell immune based on the number of heroes your spirit passed through.",
      lotus_orb: "For reflect, dispel and armor.",
    },
  },

  "Ember Spirit": {
    builds: [
      {
        roles: [PLAYER_ROLE.MID],
        guide: 1640803867,
        guide_role: STEAM_GUIDE_ROLE.CORE,
        abilities: [
          "ember_spirit_flame_guard", // 1
          "ember_spirit_sleight_of_fist", // 2
          "ember_spirit_flame_guard", // 3
          "ember_spirit_sleight_of_fist", // 4
          "ember_spirit_sleight_of_fist", // 5
          "ember_spirit_fire_remnant", // 6
          "ember_spirit_sleight_of_fist", // 7
          "ember_spirit_searing_chains", // 8
          "ember_spirit_flame_guard", // 9
          "ember_spirit_flame_guard", // 10
          "special_bonus_attack_damage_15", // 11
          "ember_spirit_searing_chains", // 12
          "ember_spirit_searing_chains", // 13
          "ember_spirit_searing_chains", // 14
          "special_bonus_unique_ember_spirit_2", // 15
          "ember_spirit_fire_remnant", // 16
          "special_bonus_attributes", // 17
          "ember_spirit_fire_remnant", // 18
          "special_bonus_attributes", // 19
          "special_bonus_unique_ember_spirit_6", // 20
          "special_bonus_attributes", // 21
          "special_bonus_attributes", // 22
          "special_bonus_attributes", // 23
          "special_bonus_attributes", // 24
          "special_bonus_unique_ember_spirit_4", // 25
        ],
        items: {
          starting: [
            "tango",
            "quelling_blade",
            "faerie_fire",
            "branches",
            "ward_observer",
            "magic_stick",
          ],
          early_game: [
            "bottle",
            "boots",
            "orb_of_corrosion",
            "phase_boots",
            "magic_wand",
          ],
          mid_game: [
            "maelstrom",
            "ultimate_scepter",
            "gungir",
            "kaya_and_sange",
            "cyclone",
            "desolator",
          ],
          late_game: ["refresher", "shivas_guard", "greater_crit"],
          situational: [
            "infused_raindrop",
            "black_king_bar",
            "aghanims_shard",
            "sphere",
          ],
          core: [
            "orb_of_corrosion",
            "phase_boots",
            "maelstrom",
            "ultimate_scepter",
          ],
          neutral: [
            "arcane_ring",
            "pogo_stick",
            "ring_of_aquila",
            "dragon_scale",
            "quickening_charm",
            "mind_breaker",
            "spell_prism",
            "penta_edged_sword",
            "desolator_2",
            "mirror_shield",
          ],
        },
      },
    ],
    ability_tooltips: {
      ember_spirit_flame_guard:
        "You can put more points in this spell over Slight of Fist if the lane is not going particularly well. You'll catch-up faster with more points in Flame Guard.",
    },
    item_tooltips: {
      magic_stick:
        "If you expect high frequency of spells being used on the lane.",
      infused_raindrop: "Against magical burst.",
      orb_of_corrosion: "A core item that works well with Sleight of Fist.",
      phase_boots:
        "A core boots upgrade. Make sure to activate Phase Boots before using dropping a Fire Remnant as it will travel faster.",
      maelstrom:
        "A core item that servers as a farming and dps tool. It can proc with Sleight of Fist.",
      ultimate_scepter:
        "A core item that adds to your burst and mobility. Goes well with Refresher later on.",
      black_king_bar:
        "Against a lot of disables, magical damage and as a dispel.",
      aghanims_shard:
        "Adds to damage output and allows you to snowball in the fights with extra Fire Remnants.",
    },
  },

  Enchantress: {
    builds: [
      {
        roles: [PLAYER_ROLE.SUPPORT],
        guide: 1640803881,
        guide_role: STEAM_GUIDE_ROLE.SUPPORT,
        abilities: [
          "enchantress_impetus", // 2
          "enchantress_enchant", // 1
          "enchantress_enchant", // 3
          "enchantress_natures_attendants", // 4
          "enchantress_enchant", // 5
          "enchantress_untouchable", // 6
          "enchantress_enchant", // 7
          "enchantress_natures_attendants", // 8
          "enchantress_natures_attendants", // 9
          "enchantress_natures_attendants", // 10
          "enchantress_impetus", // 11
          "enchantress_untouchable", // 12
          "enchantress_impetus", // 13
          "enchantress_impetus", // 14
          "special_bonus_magic_resistance_10", // 15
          "special_bonus_unique_enchantress_2", // 16
          "special_bonus_attributes", // 17
          "enchantress_untouchable", // 18
          "special_bonus_attributes", // 19
          "special_bonus_unique_enchantress_3", // 20
          "special_bonus_attributes", // 21
          "special_bonus_attributes", // 22
          "special_bonus_attributes", // 23
          "special_bonus_attributes", // 24
          "special_bonus_unique_enchantress_5", // 25
        ],
        items: {
          starting: [
            "tango",
            "flask",
            "blight_stone",
            "branches",
            "faerie_fire",
            "enchanted_mango",
            "ward_observer",
            "ward_sentry",
            "magic_stick",
          ],
          early_game: ["boots", "magic_wand", "power_treads"],
          mid_game: [
            "holy_locket",
            "solar_crest",
            "aghanims_shard",
            "force_staff",
            "glimmer_cape",
          ],
          late_game: ["hurricane_pike", "ultimate_scepter", "vladmir"],
          situational: ["infused_raindrop", "lotus_orb"],
          core: ["holy_locket", "aghanims_shard"],
          neutral: [
            "trusty_shovel",
            "arcane_ring",
            "grove_bow",
            "essence_ring",
            "spider_legs",
            "enchanted_quiver",
            "spy_gadget",
            "flicker",
            "force_field",
            "book_of_shadows",
          ],
        },
      },
    ],
    ability_tooltips: {
      special_bonus_magic_resistance_10:
        "On level 15, instead of taking this level 10 talent, take the level 15 talent instead. The dota client disallows me to display the talents in this order.",
      special_bonus_unique_enchantress_1:
        "You can take this talent over suggested one in case you are playing against an opponent with Helm of the Overlord.",
    },
    item_tooltips: {
      ward_sentry: "To block or unblock the pull camp.",
      magic_stick:
        "If you expect high frequency of spells being used on the lane.",
      infused_raindrop: "Against magical burst.",
      holy_locket: "A core item that adds to your healing output.",
      aghanims_shard:
        "A core item for additional healing. Fits well with Holy Locket.",
      lotus_orb: "For reflect, dispel and armor.",
    },
  },
  /*
>>>>>>> 531693c6
	"Enigma": {
		builds: [
			{
				roles: [],
				steam_guide_id: 1640803897,
				abilities: [
					"enigma_demonic_conversion",	// 1
					"enigma_malefice",	// 2
					"enigma_demonic_conversion",	// 3
					"enigma_malefice",	// 4
					"enigma_demonic_conversion",	// 5
					"",	// 6
					"",	// 7
					"",	// 8
					"",	// 9
					"",	// 10
					"",	// 11
					"",	// 12
					"",	// 13
					"",	// 14
					"",	// 15
					"",	// 16
					"",	// 17
					"",	// 18
					"",	// 19
					"",	// 20
					"",	// 21
					"",	// 22
					"",	// 23
					"",	// 24
					""	// 25
				],
				items: {
					starting:	["tango","null_talisman","enchanted_mango","clarity","circlet","mantle","sobi_mask","ward_observer","ward_sentry","magic_stick"],
					early_game:	["arcane_boots","soul_ring","magic_wand","ring_of_basilius"],
					mid_game:	["blink","black_king_bar","aether_lens","hood_of_defiance","mekansm","guardian_greaves","solar_crest"],
					late_game:	["refresher","aeon_disk","arcane_blink","octarine_core","travel_boots"],
					situational:	["infused_raindrop","hand_of_midas","pipe","sphere","aghanims_shard"],
					core:	["arcane_boots","blink","black_king_bar"],
					neutral:	[]
				},
			}
		],
		ability_tooltips: {
		},
		item_tooltips: {
			"ward_sentry":	"To block the pull camps.",
			"magic_stick":	"If you expect high frequency of spells being used on the lane.",
			"ring_of_basilius":	"If your laning partner also uses a lot of mana early.",
			"black_king_bar":	"To be able to channel Black Hole.",
			"infused_raindrop":	"Against magical burst.",
			"hand_of_midas":	"If you can get it early.",
			"sphere":	"Against spell immunity piercing disables that prevent you from channeling Black Hole.",
			"aghanims_shard":	"For extra control."
		}
	},
	"Faceless Void": {
		builds: [
			{
				roles: [],
				steam_guide_id: 1640803904,
				abilities: [
					"faceless_void_time_walk",	// 1
					"faceless_void_time_lock",	// 2
					"faceless_void_time_lock",	// 3
					"faceless_void_time_dilation",	// 4
					"faceless_void_time_lock",	// 5
					"",	// 6
					"",	// 7
					"",	// 8
					"",	// 9
					"",	// 10
					"",	// 11
					"",	// 12
					"",	// 13
					"",	// 14
					"",	// 15
					"",	// 16
					"",	// 17
					"",	// 18
					"",	// 19
					"",	// 20
					"",	// 21
					"",	// 22
					"",	// 23
					"",	// 24
					""	// 25
				],
				items: {
					starting:	["tango","quelling_blade","branches","slippers","circlet","faerie_fire","magic_stick"],
					early_game:	["power_treads","magic_wand","wraith_band"],
					mid_game:	["maelstrom","sange_and_yasha","mjollnir","manta","diffusal_blade"],
					late_game:	["skadi","satanic","butterfly"],
					situational:	["infused_raindrop","hand_of_midas","black_king_bar","aghanims_shard","monkey_king_bar"],
					core:	["power_treads","maelstrom"],
					neutral:	[]
				},
			}
		],
		ability_tooltips: {
		},
		item_tooltips: {
			"magic_stick":	"If you expect high frequency of spells being used on the lane.",
			"diffusal_blade":	"Goes well with Manta Style.",
			"infused_raindrop":	"Against magical burst.",
			"hand_of_midas":	"If you can get it early.",
			"black_king_bar":	"Against a lot of disables, magical damage and as a dispel.",
			"aghanims_shard":	"For extra mobility.",
			"monkey_king_bar":	"Against evasion."
		}
	},
	"Grimstroke": {
		builds: [
			{
				roles: [],
				steam_guide_id: 1640803941,
				abilities: [
					"grimstroke_dark_artistry",	// 1   equals to 'stroke of faith'
					"grimstroke_spirit_walk",	// 2   equals to 'ink swell'
					"grimstroke_spirit_walk",	// 3
					"grimstroke_ink_creature",	// 4   equals to 'phantom's embrace'
					"grimstroke_spirit_walk",	// 5
					"",	// 6
					"",	// 7
					"",	// 8
					"",	// 9
					"",	// 10
					"",	// 11
					"",	// 12
					"",	// 13
					"",	// 14
					"",	// 15
					"",	// 16
					"",	// 17
					"",	// 18
					"",	// 19
					"",	// 20
					"",	// 21
					"",	// 22
					"",	// 23
					"",	// 24
					""	// 25
				],
				items: {
					starting:	["tango","flask","faerie_fire","enchanted_mango","ward_observer","ward_sentry","branches","circlet","sobi_mask","magic_stick"],
					early_game:	["boots","arcane_boots","magic_wand","tranquil_boots","ring_of_basilius","null_talisman"],
					mid_game:	["aether_lens","aghanims_shard","blink","glimmer_cape","ghost","force_staff"],
					late_game:	["ultimate_scepter","aeon_disk","ethereal_blade","octarine_core","sheepstick"],
					situational:	["infused_raindrop","lotus_orb","dagon"],
					core:	["aether_lens","aghanims_shard"],
					neutral:	[]
				},
			}
		],
		ability_tooltips: {
		},
		item_tooltips: {
			"ward_sentry":	"To block or unblock the pull camp.",
			"magic_stick":	"If you expect high frequency of spells being used on the lane.",
			"ring_of_basilius":	"If your laning partner also uses a lot of mana early.",
			"infused_raindrop":	"Against magical burst.",
			"lotus_orb":	"For reflect, dispel and armor.",
			"dagon":	"For extra burst."
		}
	},
	"Gyrocopter": {
		builds: [
			{
				roles: [],
				steam_guide_id: 1640803950,
				abilities: [
					"gyrocopter_homing_missile",	// 1
					"gyrocopter_rocket_barrage",	// 2
					"gyrocopter_rocket_barrage",	// 3
					"gyrocopter_flak_cannon",	// 4
					"gyrocopter_flak_cannon",	// 5
					"",	// 6
					"",	// 7
					"",	// 8
					"",	// 9
					"",	// 10
					"",	// 11
					"",	// 12
					"",	// 13
					"",	// 14
					"",	// 15
					"",	// 16
					"",	// 17
					"",	// 18
					"",	// 19
					"",	// 20
					"",	// 21
					"",	// 22
					"",	// 23
					"",	// 24
					""	// 25
				],
				items: {
					starting:	["tango","quelling_blade","slippers","circlet","branches","faerie_fire","magic_stick"],
					early_game:	["power_treads","magic_wand","wraith_band","ring_of_basilius"],
					mid_game:	["maelstrom","dragon_lance","ultimate_scepter","sange_and_yasha","lesser_crit"],
					late_game:	["satanic","butterfly","greater_crit","skadi","mjollnir"],
					situational:	["infused_raindrop","black_king_bar","monkey_king_bar"],
					core:	["power_treads","maelstrom","ultimate_scepter","satanic"],
					neutral:	[]
				},
			}
		],
		ability_tooltips: {
		},
		item_tooltips: {
			"magic_stick":	"If you expect high frequency of spells being used on the lane.",
			"dragon_lance":	"Can be disasembled for Ogre Axe that can be used for next item.",
			"infused_raindrop":	"Against magical burst.",
			"black_king_bar":	"Against a lot of disables, magical damage and as a dispel.",
			"monkey_king_bar":	"Against evasion."
		}
	},
	"Hoodwink": {
		builds: [
			{
				roles: [],
				steam_guide_id: 1640803963,
				abilities: [
					"hoodwink_bushwhack",	// 1
					"hoodwink_acorn_shot",	// 2
					"hoodwink_bushwhack",	// 3
					"hoodwink_scurry",	// 4
					"hoodwink_bushwhack",	// 5
					"",	// 6
					"",	// 7
					"",	// 8
					"",	// 9
					"",	// 10
					"",	// 11
					"",	// 12
					"",	// 13
					"",	// 14
					"",	// 15
					"",	// 16
					"",	// 17
					"",	// 18
					"",	// 19
					"",	// 20
					"",	// 21
					"",	// 22
					"",	// 23
					"",	// 24
					""	// 25
				],
				items: {
					starting:	["tango","flask","faerie_fire","blight_stone","branches","circlet","enchanted_mango","ward_observer","ward_sentry","magic_stick"],
					early_game:	["boots","arcane_boots","tranquil_boots","magic_wand","ring_of_basilius","urn_of_shadows"],
					mid_game:	["aether_lens","force_staff","solar_crest","glimmer_cape","veil_of_discord","ghost","cyclone","maelstrom","rod_of_atos","gungir"],
					late_game:	["ultimate_scepter","octarine_core","aeon_disk","kaya"],
					situational:	["infused_raindrop","spirit_vessel","lotus_orb","blink"],
					core:	["aether_lens"],
					neutral:	[]
				},
			}
		],
		ability_tooltips: {
		},
		item_tooltips: {
			"ward_sentry":	"To block or unblock the pull camp.",
			"magic_stick":	"If you expect high frequency of spells being used on the lane.",
			"ring_of_basilius":	"If your laning partner also uses a lot of mana early.",
			"infused_raindrop":	"Against magical burst.",
			"spirit_vessel":	"Against heavy healing lineup.",
			"lotus_orb":	"For reflect, dispel and armor.",
			"blink":	"To close the gap and land your combo."
		}
	},
	"Huskar": {
		builds: [
			{
				roles: [],
				steam_guide_id: 1640803974,
				abilities: [
					"huskar_burning_spear",	// 1
					"huskar_berserkers_blood",	// 2
					"huskar_burning_spear",	// 3
					"huskar_berserkers_blood",	// 4
					"huskar_burning_spear",	// 5
					"",	// 6
					"",	// 7
					"",	// 8
					"",	// 9
					"",	// 10
					"",	// 11
					"",	// 12
					"",	// 13
					"",	// 14
					"",	// 15
					"",	// 16
					"",	// 17
					"",	// 18
					"",	// 19
					"",	// 20
					"",	// 21
					"",	// 22
					"",	// 23
					"",	// 24
					""	// 25
				],
				items: {
					starting:	["tango","circlet","faerie_fire","gauntlets","branches","bracer","ward_observer","magic_stick"],
					early_game:	["bracer","boots","armlet","phase_boots","magic_wand"],
					mid_game:	["sange","ultimate_scepter","hood_of_defiance","dragon_lance","sange_and_yasha","ghost"],
					late_game:	["assault","satanic"],
					situational:	["heavens_halberd","black_king_bar","aghanims_shard","hurricane_pike"],
					core:	["armlet","sange","satanic"],
					neutral:	[]
				},
			}
		],
		ability_tooltips: {
		},
		item_tooltips: {
			"magic_stick":	"If you expect high frequency of spells being used on the lane.",
			"heavens_halberd":	"Especially good against ranged right-clickers.",
			"black_king_bar":	"Against a lot of disables, magical damage and as a dispel.",
			"aghanims_shard":	"To offset healing and disarm the opponents.",
			"hurricane_pike":	"To disengage from heroes like Slark and Troll."
		}
	},
	"Invoker": {
		builds: [
			{
				roles: [],
				steam_guide_id: 1640803984,
				abilities: [
					"invoker_exort",	// 1
					"invoker_quas",	// 2
					"invoker_exort",	// 3
					"invoker_quas",	// 4
					"invoker_exort",	// 5
					"",	// 6
					"",	// 7
					"",	// 8
					"",	// 9
					"",	// 10
					"",	// 11
					"",	// 12
					"",	// 13
					"",	// 14
					"",	// 15
					"",	// 16
					"",	// 17
					"",	// 18
					"",	// 19
					"",	// 20
					"",	// 21
					"",	// 22
					"",	// 23
					"",	// 24
					""	// 25
				],
				items: {
					starting:	["tango","mantle","faerie_fire","circlet","branches","ward_observer","magic_stick"],
					early_game:	["null_talisman","urn_of_shadows","boots","hand_of_midas","magic_wand"],
					mid_game:	["travel_boots","ultimate_scepter","witch_blade","orchid","force_staff"],
					late_game:	["sheepstick","refresher","octarine_core"],
					situational:	["infused_raindrop","spirit_vessel","black_king_bar","blink","aeon_disk","aghanims_shard"],
					core:	["urn_of_shadows","hand_of_midas","travel_boots","ultimate_scepter"],
					neutral:	[]
				},
			}
		],
		ability_tooltips: {
		},
		item_tooltips: {
			"magic_stick":	"If you expect high frequency of spells being used on the lane.",
			"urn_of_shadows":	"For QW build to proc Cold Snap.",
			"hand_of_midas":	"Especially for QE build.",
			"travel_boots":	"Especially for QE build.",
			"witch_blade":	"For QW build to proc Cold Snap.",
			"orchid":	"For QW build.",
			"infused_raindrop":	"Against magical burst.",
			"spirit_vessel":	"For QW build against heavy healing lineup.",
			"black_king_bar":	"Against a lot of disables, magical damage and as a dispel.",
			"blink":	"To close the gap and land your spell combo.",
			"aghanims_shard":	"For extra AoE damage."
		}
	},
	"Io": {
		builds: [
			{
				roles: [],
				steam_guide_id: 1640803993,
				abilities: [
					"wisp_tether",	// 1
					"wisp_overcharge",	// 2
					"wisp_overcharge",	// 3
					"wisp_tether",	// 4
					"wisp_overcharge",	// 5
					"",	// 6
					"",	// 7
					"",	// 8
					"",	// 9
					"",	// 10
					"",	// 11
					"",	// 12
					"",	// 13
					"",	// 14
					"",	// 15
					"",	// 16
					"",	// 17
					"",	// 18
					"",	// 19
					"",	// 20
					"",	// 21
					"",	// 22
					"",	// 23
					"",	// 24
					""	// 25
				],
				items: {
					starting:	["tango","flask","faerie_fire","headdress","branches","ring_of_regen","bracer","ward_observer","ward_sentry","magic_stick"],
					early_game:	["magic_wand","soul_ring","bottle","urn_of_shadows","ring_of_basilius"],
					mid_game:	["mekansm","holy_locket","glimmer_cape","ghost","hood_of_defiance","solar_crest"],
					late_game:	["aeon_disk","heart"],
					situational:	["infused_raindrop","pipe","lotus_orb","aghanims_shard"],
					core:	["mekansm"],
					neutral:	[]
				},
			}
		],
		ability_tooltips: {
		},
		item_tooltips: {
			"ward_sentry":	"To block or unblock the pull camp.",
			"magic_stick":	"If you expect high frequency of spells being used on the lane.",
			"ring_of_basilius":	"If your laning partner also uses a lot of mana early.",
			"infused_raindrop":	"Against magical burst.",
			"lotus_orb":	"For reflect, dispel and armor.",
			"aghanims_shard":	"For extra control."
		}
	},
	"Jakiro": {
		builds: [
			{
				roles: [],
				steam_guide_id: 1640804005,
				abilities: [
					"jakiro_dual_breath",	// 1
					"jakiro_liquid_fire",	// 2
					"jakiro_dual_breath",	// 3
					"jakiro_ice_path",	// 4
					"jakiro_dual_breath",	// 5
					"",	// 6
					"",	// 7
					"",	// 8
					"",	// 9
					"",	// 10
					"",	// 11
					"",	// 12
					"",	// 13
					"",	// 14
					"",	// 15
					"",	// 16
					"",	// 17
					"",	// 18
					"",	// 19
					"",	// 20
					"",	// 21
					"",	// 22
					"",	// 23
					"",	// 24
					""	// 25
				],
				items: {
					starting:	["tango","enchanted_mango","flask","faerie_fire","clarity","sobi_mask","branches","ward_observer","ward_sentry","magic_stick"],
					early_game:	["boots","tranquil_boots","magic_wand","ring_of_basilius","arcane_boots","wind_lace"],
					mid_game:	["cyclone","force_staff","ghost","aghanims_shard","veil_of_discord","glimmer_cape","aether_lens","mekansm"],
					late_game:	["aeon_disk","blink","ultimate_scepter","octarine_core"],
					situational:	["infused_raindrop","lotus_orb"],
					core:	["aghanims_shard"],
					neutral:	[]
				},
			}
		],
		ability_tooltips: {
		},
		item_tooltips: {
			"ward_sentry":	"To block or unblock the pull camp.",
			"magic_stick":	"If you expect high frequency of spells being used on the lane.",
			"ring_of_basilius":	"If your laning partner also uses a lot of mana early.",
			"infused_raindrop":	"Against magical burst.",
			"lotus_orb":	"For reflect, dispel and armor."
		}
	},*/
  Juggernaut: {
    builds: [
      {
        roles: [DOTA_COACH_GUIDE_ROLE.CARRY],
        steam_guide_id: 1640804017,
		steam_guide_link: "https://steamcommunity.com/sharedfiles/filedetails/?id=2699957943",
        steam_guide_role: STEAM_GUIDE_ROLE.CORE,
        abilities: [
          "juggernaut_blade_fury",
          "juggernaut_blade_dance",
          "juggernaut_blade_fury",
          "juggernaut_healing_ward",
          "juggernaut_blade_fury",
          "juggernaut_omni_slash",
          "juggernaut_blade_fury",
          "juggernaut_blade_dance",
          "juggernaut_blade_dance",
          "juggernaut_blade_dance",
          "special_bonus_unique_juggernaut",
          "juggernaut_omni_slash",
          "juggernaut_healing_ward",
          "juggernaut_healing_ward",
          "special_bonus_attack_speed_20",
          "juggernaut_healing_ward",
          "special_bonus_attributes",
          "juggernaut_omni_slash",
          "special_bonus_attributes",
          "special_bonus_unique_juggernaut_3",
          "special_bonus_attributes",
          "special_bonus_attributes",
          "special_bonus_attributes",
          "special_bonus_attributes",
          "special_bonus_unique_juggernaut_2",
        ],
        items: {
          starting: [
            "tango",
            "quelling_blade",
            "slippers",
            "branches",
            "circlet",
            "faerie_fire",
            "magic_stick",
          ],
          early_game: [
            "phase_boots",
            "power_treads",
            "wraith_band",
            "magic_wand",
          ],
          mid_game: [
            "maelstrom",
            "manta",
            "aghanims_shard",
            "basher",
            "bfury",
            "sange_and_yasha",
          ],
          late_game: [
            "skadi",
            "mjollnir",
            "butterfly",
            "satanic",
            "abyssal_blade",
          ],
          situational: [
            "infused_raindrop",
            "diffusal_blade",
            "ultimate_scepter",
            "blink",
            "monkey_king_bar",
            "nullifier",
          ],
          core: [],
          neutral: [
            "possessed_mask",
            "broom_handle",
            "quicksilver_amulet",
            "misericorde",
            "mind_breaker",
            "elven_tunic",
            "the_leveller",
            "ninja_gear",
            "pirate_hat",
            "apex",
          ],
        },
      },
    ],
    ability_tooltips: {
      juggernaut_healing_ward:
        "You can skill Healing Ward at level two if you are being pressured.",
      juggernaut_blade_dance:
        "Some players prefer taking stats over leveling Blade Dance past level one. It slows your farm a bit but makes you tankier.",
      special_bonus_unique_juggernaut:
        "This talent, along with level twenty Blade Fury talent and Aghanim`s Shard, allows you to dish out tons of damage while Blade Furying.",
      special_bonus_attack_speed_20:
        "This is definitely a talent to increase the DPS output. If you are playing against Tinker, Zeus and such heroes that damage you heavily from afar but can't destroy your Healing Ward as easily, taking healing ward cooldown talent might be better.",
    },
    item_tooltips: {
      magic_stick:
        "Start with it if you expect high frequency of spells being used on the lane.",
      infused_raindrop: "Against magical burst.",
      power_treads:
        "If you are planning on going for Battle Fury as farming items, Power Treads are good fit for it.",
      maelstrom:
        "A prefered farming item. Great against illusion based heroes. The Mjollnir upgrade is fantastic increase of Omnislash damage output.",
      bfury:
        "An alternative to Maelstrom, good against NP`s Sprout and summon based heroes.",
      manta:
        "A core item that allows you to farm even faster, provides a defensive dispel and moderate damage increase.",
      sange_and_yasha:
        "An alternative to Manta Style when you are facing bunch of long lasting disables or debuffs.",
      diffusal_blade:
        "Goes well with Manta Style against heroes like Medusa low mana pool heroes.",
      aghanims_shard:
        "Against lineups heavy on magic damage and disables. You will dish out a lot of damage during Blade Fury if you pick up talents for it as well.",
      ultimate_scepter:
        "For gap closing and if you can`t manfight the opponents and thus you need to play more around you Omnislash, Aghanim`s Scepter and upgraded Blade Fury by Aghanim`s Shard.",
      blink: "To close the gap.",
      monkey_king_bar: "Against evasion.",
      nullifier: "To dispel defensive spells and items that counter Omnislash.",
    },
  },
  /*	"Keeper of the Light": {
		builds: [
			{
				roles: [],
				steam_guide_id: 1640804026,
				abilities: [
					"keeper_of_the_light_illuminate",	// 1  "keeper_of_the_light_radiant_bind" equals to 'solar bind'
					"keeper_of_the_light_chakra_magic",	// 2
					"keeper_of_the_light_illuminate",	// 3
					"keeper_of_the_light_chakra_magic",	// 4
					"keeper_of_the_light_illuminate",	// 5
					"",	// 6
					"",	// 7
					"",	// 8
					"",	// 9
					"",	// 10
					"",	// 11
					"",	// 12
					"",	// 13
					"",	// 14
					"",	// 15
					"",	// 16
					"",	// 17
					"",	// 18
					"",	// 19
					"",	// 20
					"",	// 21
					"",	// 22
					"",	// 23
					"",	// 24
					""	// 25
				],
				items: {
					starting:	["tango","flask","wind_lace","faerie_fire","boots","branches","clarity","enchanted_mango","ward_observer","ward_sentry","magic_stick"],
					early_game:	["tranquil_boots","magic_wand","ring_of_basilius","urn_of_shadows"],
					mid_game:	["glimmer_cape","force_staff","ghost","solar_crest","holy_locket","mekansm","veil_of_discord"],
					late_game:	["ultimate_scepter","aeon_disk","sheepstick"],
					situational:	["infused_raindrop","spirit_vessel","lotus_orb","aghanims_shard","blink"],
					core:	["tranquil_boots","ultimate_scepter"],
					neutral:	[]
				},
			}
		],
		ability_tooltips: {
		},
		item_tooltips: {
			"ward_sentry":	"To block or unblock the pull camp.",
			"magic_stick":	"If you expect high frequency of spells being used on the lane.",
			"ring_of_basilius":	"If your laning partner also uses a lot of mana early.",
			"holy_locket":	"Goes well with Mekansm.",
			"mekansm":	"Goes well with Holy Locket.",
			"infused_raindrop":	"Against magical burst.",
			"spirit_vessel":	"Against heavy healing lineup.",
			"lotus_orb":	"For reflect, dispel and armor.",
			"aghanims_shard":	"For extra mobility of your heroes.",
			"blink":	"Helps with splitpush and lining up your spells."
		}
	},

	/*
	"Kunkka": {
		builds: [
			{
				roles: [],
				steam_guide_id: 1640804039,
				abilities: [
					"kunkka_tidebringer",	// 1
					"kunkka_torrent",	// 2
					"kunkka_tidebringer",	// 3
					"kunkka_x_marks_the_spot",	// 4
					"kunkka_tidebringer",	// 5
					"",	// 6
					"",	// 7
					"",	// 8
					"",	// 9
					"",	// 10
					"",	// 11
					"",	// 12
					"",	// 13
					"",	// 14
					"",	// 15
					"",	// 16
					"",	// 17
					"",	// 18
					"",	// 19
					"",	// 20
					"",	// 21
					"",	// 22
					"",	// 23
					"",	// 24
					""	// 25
				],
				items: {
					starting:	["tango","quelling_blade","gauntlets","branches","circlet","faerie_fire","bracer","ring_of_protection","ward_observer","magic_stick"],
					early_game:	["bottle","phase_boots","bracer","magic_wand","urn_of_shadows"],
					mid_game:	["armlet","hood_of_defiance","solar_crest","sange","sange_and_yasha","lesser_crit","ultimate_scepter","echo_sabre","orchid"],
					late_game:	["assault","greater_crit","sheepstick"],
					situational:	["spirit_vessel","heavens_halberd","pipe","black_king_bar","blink","aghanims_shard"],
					core:	["phase_boots"],
					neutral:	[]
				},
			}
		],
		ability_tooltips: {
		},
		item_tooltips: {
			"ward_observer":	"If you are playing midlane Kunkka.",
			"magic_stick":	"If you expect high frequency of spells being used on the lane.",
			"bottle":	"If you are playing midlane Kunkka.",
			"urn_of_shadows":	"If you are planning for Spirit Vessel.",
			"armlet":	"For right-click build.",
			"hood_of_defiance":	"For utility build.",
			"solar_crest":	"For utility build.",
			"sange_and_yasha":	"For right-click build.",
			"lesser_crit":	"For right-click build.",
			"ultimate_scepter":	"For utility build.",
			"echo_sabre":	"Can be disassembled. For right-click build.",
			"orchid":	"For right-click build.",
			"assault":	"For right-click build.",
			"greater_crit":	"For right-click build.",
			"sheepstick":	"For utility build.",
			"spirit_vessel":	"Against heavy healing lineup. For utility build.",
			"heavens_halberd":	"Especially good against ranged right-clickers. For utility build.",
			"pipe":	"For utility build.",
			"black_king_bar":	"Against a lot of disables, magical damage and as a dispel.",
			"blink":	"Combines well with X Marking yourself to do Tidebringer hits. For right-click build.",
			"aghanims_shard":	"To reposition enemies. For utility build."
		}
	},
	"Legion Commander": {
		builds: [
			{
				roles: [],
				steam_guide_id: 1606573292,
				abilities: [
					"legion_commander_overwhelming_odds",	// 1
					"legion_commander_moment_of_courage",	// 2
					"legion_commander_overwhelming_odds",	// 3
					"legion_commander_press_the_attack",	// 4
					"legion_commander_overwhelming_odds",	// 5
					"",	// 6
					"",	// 7
					"",	// 8
					"",	// 9
					"",	// 10
					"",	// 11
					"",	// 12
					"",	// 13
					"",	// 14
					"",	// 15
					"",	// 16
					"",	// 17
					"",	// 18
					"",	// 19
					"",	// 20
					"",	// 21
					"",	// 22
					"",	// 23
					"",	// 24
					""	// 25
				],
				items: {
					starting:	["tango","flask","quelling_blade","gauntlets","branches","ring_of_protection","faerie_fire","enchanted_mango","circlet","bracer","magic_stick"],
					early_game:	["phase_boots","magic_wand","bracer","soul_ring","orb_of_corrosion"],
					mid_game:	["blink","armlet","blade_mail","hood_of_defiance","sange","solar_crest"],
					late_game:	["assault","invis_sword","overwhelming_blink","swift_blink","ultimate_scepter","moon_shard"],
					situational:	["pipe","black_king_bar","heavens_halberd","aghanims_shard","monkey_king_bar"],
					core:	["phase_boots","blink"],
					neutral:	[]
				},
			}
		],
		ability_tooltips: {
		},
		item_tooltips: {
			"magic_stick":	"If you expect high frequency of spells being used on the lane.",
			"orb_of_corrosion":	"If you can pressure on the lane.",
			"armlet":	"Usually better than Blade Mail.",
			"blade_mail":	"Good against high dps right-clickers.",
			"overwhelming_blink":	"To tank up and for AoE damage.",
			"swift_blink":	"For single target burst.",
			"black_king_bar":	"Against a lot of disables, magical damage and as a dispel.",
			"heavens_halberd":	"Especially good against ranged right-clickers and to pop Linken's Sphere.",
			"aghanims_shard":	"For hard dispel.",
			"monkey_king_bar":	"Against evasion."
		}
	},
	"Leshrac": {
		builds: [
			{
				roles: [],
				steam_guide_id: 1640804061,
				abilities: [
					"leshrac_split_earth",	// 1
					"leshrac_lightning_storm",	// 2
					"leshrac_split_earth",	// 3
					"leshrac_lightning_storm",	// 4
					"leshrac_diabolic_edict",	// 5
					"",	// 6
					"",	// 7
					"",	// 8
					"",	// 9
					"",	// 10
					"",	// 11
					"",	// 12
					"",	// 13
					"",	// 14
					"",	// 15
					"",	// 16
					"",	// 17
					"",	// 18
					"",	// 19
					"",	// 20
					"",	// 21
					"",	// 22
					"",	// 23
					"",	// 24
					""	// 25
				],
				items: {
					starting:	["tango","faerie_fire","circlet","branches","mantle","flask","boots","ward_observer","ward_sentry","magic_stick"],
					early_game:	["bottle","null_talisman","boots","magic_wand","travel_boots","arcane_boots","bracer","urn_of_shadows"],
					mid_game:	["cyclone","kaya","kaya_and_sange","bloodstone","black_king_bar","ghost","hood_of_defiance","eternal_shroud","mekansm","guardian_greaves","aether_lens","glimmer_cape","force_staff"],
					late_game:	["shivas_guard","aeon_disk","sheepstick","wind_waker"],
					situational:	["infused_raindrop","aghanims_shard","lotus_orb","blink"],
					core:	["travel_boots","arcane_boots","cyclone","kaya"],
					neutral:	[]
				},
			}
		],
		ability_tooltips: {
		},
		item_tooltips: {
			"boots":	"If you are playing support Leshrac.",
			"ward_sentry":	"To block or unblock the pull camp if you are playing support Leshrac.",
			"magic_stick":	"If you expect high frequency of spells being used on the lane.",
			"bottle":	"If you are playing midlane Leshrac.",
			"travel_boots":	"If you are playing mid Leshrac.",
			"arcane_boots":	"For offlane or support. Can be disassembled.",
			"black_king_bar":	"To be able to stay in the middle of the fight.",
			"mekansm":	"If you are playing offlane or support Leshrac.",
			"guardian_greaves":	"If you are playing offlane or support Leshrac.",
			"aether_lens":	"If you are playing support Leshrac.",
			"glimmer_cape":	"If you are playing support Leshrac.",
			"force_staff":	"If you are playing support Leshrac.",
			"infused_raindrop":	"Against magical burst.",
			"aghanims_shard":	"For extra control.",
			"lotus_orb":	"For reflect, dispel and armor. If you are playing offlane or support Leshrac.",
			"blink":	"To jump in the middle of the fight."
		}
	},
	"Lich": {
		builds: [
			{
				roles: [],
				steam_guide_id: 1640804073,
				abilities: [
					"lich_frost_nova",	// 1
					"lich_frost_shield",	// 2
					"lich_frost_nova",	// 3
					"lich_sinister_gaze",	// 4
					"lich_frost_shield",	// 5
					"",	// 6
					"",	// 7
					"",	// 8
					"",	// 9
					"",	// 10
					"",	// 11
					"",	// 12
					"",	// 13
					"",	// 14
					"",	// 15
					"",	// 16
					"",	// 17
					"",	// 18
					"",	// 19
					"",	// 20
					"",	// 21
					"",	// 22
					"",	// 23
					"",	// 24
					""	// 25
				],
				items: {
					starting:	["tango","flask","enchanted_mango","clarity","branches","faerie_fire","sobi_mask","ward_observer","ward_sentry","magic_stick"],
					early_game:	["boots","tranquil_boots","magic_wand","ring_of_basilius","arcane_boots","urn_of_shadows"],
					mid_game:	["glimmer_cape","force_staff","ghost","aether_lens","solar_crest"],
					late_game:	["aeon_disk","octarine_core"],
					situational:	["infused_raindrop","lotus_orb","aghanims_shard","blink"],
					core:	[],
					neutral:	[]
				},
			}
		],
		ability_tooltips: {
		},
		item_tooltips: {
			"ward_sentry":	"To block or unblock the pull camp.",
			"magic_stick":	"If you expect high frequency of spells being used on the lane.",
			"ring_of_basilius":	"If your laning partner also uses a lot of mana early.",
			"infused_raindrop":	"Against magical burst.",
			"lotus_orb":	"For reflect, dispel and armor.",
			"aghanims_shard":	"For extra control and potential to burst a secluded enemy hero with Chain Frost.",
			"blink":	"Goes well with Aghanim's Shard to burst a single hero. Good at canceling channeling spells."
		}
	},
	"Lifestealer": {
		builds: [
			{
				roles: [],
				steam_guide_id: 1640804081,
				abilities: [
					"life_stealer_feast",	// 1
					"life_stealer_ghoul_frenzy",	// 2
					"life_stealer_feast",	// 3
					"life_stealer_rage",	// 4
					"life_stealer_feast",	// 5
					"",	// 6
					"",	// 7
					"",	// 8
					"",	// 9
					"",	// 10
					"",	// 11
					"",	// 12
					"",	// 13
					"",	// 14
					"",	// 15
					"",	// 16
					"",	// 17
					"",	// 18
					"",	// 19
					"",	// 20
					"",	// 21
					"",	// 22
					"",	// 23
					"",	// 24
					""	// 25
				],
				items: {
					starting:	["tango","quelling_blade","circlet","gauntlets","branches","faerie_fire","orb_of_venom","magic_stick"],
					early_game:	["phase_boots","armlet","magic_wand","bracer","orb_of_corrosion"],
					mid_game:	["sange","sange_and_yasha","basher","maelstrom","desolator"],
					late_game:	["assault","satanic","abyssal_blade","greater_crit","mjollnir"],
					situational:	["heavens_halberd","monkey_king_bar","nullifier","black_king_bar","blink"],
					core:	["phase_boots","armlet"],
					neutral:	[]
				},
			}
		],
		ability_tooltips: {
		},
		item_tooltips: {
			"orb_of_venom":	"If you can pressure on the lane.",
			"magic_stick":	"If you expect high frequency of spells being used on the lane.",
			"orb_of_corrosion":	"If you can pressure on the lane.",
			"heavens_halberd":	"Especially good against ranged right-clickers.",
			"monkey_king_bar":	"Against evasion.",
			"nullifier":	"To dispel defensive spells and items.",
			"black_king_bar":	"Against a lot of disables, magical damage and as a dispel.",
			"blink":	"To close the gap."
		}
	},
	"Lina": {
		builds: [
			{
				roles: [],
				steam_guide_id: 1640804097,
				abilities: [
					"lina_light_strike_array",	// 1
					"lina_fiery_soul",	// 2
					"lina_dragon_slave",	// 3
					"lina_dragon_slave",	// 4
					"lina_dragon_slave",	// 5
					"",	// 6
					"",	// 7
					"",	// 8
					"",	// 9
					"",	// 10
					"",	// 11
					"",	// 12
					"",	// 13
					"",	// 14
					"",	// 15
					"",	// 16
					"",	// 17
					"",	// 18
					"",	// 19
					"",	// 20
					"",	// 21
					"",	// 22
					"",	// 23
					"",	// 24
					""	// 25
				],
				items: {
					starting:	["tango","faerie_fire","circlet","mantle","branches","enchanted_mango","flask","ward_observer","ward_sentry","magic_stick","blight_stone"],
					early_game:	["bottle","null_talisman","boots","travel_boots","arcane_boots","magic_wand","ring_of_basilius"],
					mid_game:	["cyclone","aether_lens","lesser_crit","force_staff","hurricane_pike","invis_sword"],
					late_game:	["ultimate_scepter","greater_crit","satanic","sheepstick","skadi","aeon_disk","assault","octarine_core"],
					situational:	["infused_raindrop","black_king_bar","monkey_king_bar","blink","sphere","aghanims_shard"],
					core:	["travel_boots","arcane_boots","cyclone","aether_lens"],
					neutral:	[]
				},
			}
		],
		ability_tooltips: {
		},
		item_tooltips: {
			"ward_sentry":	"If you are playing support Lina to block or unblock the pull camp.",
			"magic_stick":	"If you expect high frequency of spells being used on the lane.",
			"blight_stone":	"If you are playing support Lina.",
			"bottle":	"If you are playing midlane Lina.",
			"travel_boots":	"If you are playing midlane Lina.",
			"arcane_boots":	"If you are playing support Lina.",
			"ring_of_basilius":	"If you are playing support Lina and your laning partner uses a lot of mana early.",
			"aether_lens":	"If you are playing support Lina.",
			"lesser_crit":	"If you are playing midlane Lina.",
			"hurricane_pike":	"If you are playing midlane Lina.",
			"invis_sword":	"If you are playing midlane Lina.",
			"ultimate_scepter":	"If you are playing support Lina.",
			"greater_crit":	"If you are playing midlane Lina.",
			"satanic":	"If you are playing midlane Lina.",
			"skadi":	"If you are playing midlane Lina.",
			"assault":	"If you are playing midlane Lina.",
			"octarine_core":	"If you are playing support Lina.",
			"infused_raindrop":	"Against magical burst.",
			"black_king_bar":	"Against a lot of disables, magical damage and as a dispel.",
			"monkey_king_bar":	"If you are playing midlane Lina against evasion.",
			"blink":	"To be able to reposition quickly.",
			"sphere":	"If you are playing midlane Lina against powerful single target disables or nukes.",
			"aghanims_shard":	"If you are playing support Lina for extra AoE damage. Goes well with Aghanim's Scepter."
		}
	},
	"Lion": {
		builds: [
			{
				roles: [],
				steam_guide_id: 1640804104,
				abilities: [
					"lion_impale",	// 1
					"lion_mana_drain",	// 2
					"lion_impale",	// 3
					"lion_voodoo",	// 4
					"lion_impale",	// 5
					"",	// 6
					"",	// 7
					"",	// 8
					"",	// 9
					"",	// 10
					"",	// 11
					"",	// 12
					"",	// 13
					"",	// 14
					"",	// 15
					"",	// 16
					"",	// 17
					"",	// 18
					"",	// 19
					"",	// 20
					"",	// 21
					"",	// 22
					"",	// 23
					"",	// 24
					""	// 25
				],
				items: {
					starting:	["tango","flask","boots","faerie_fire","branches","wind_lace","enchanted_mango","ward_observer","ward_sentry","magic_stick"],
					early_game:	["tranquil_boots","magic_wand","wind_lace"],
					mid_game:	["blink","aether_lens","force_staff","ghost","glimmer_cape"],
					late_game:	["aeon_disk","ultimate_scepter","octarine_core"],
					situational:	["infused_raindrop","aghanims_shard","lotus_orb"],
					core:	["tranquil_boots","blink"],
					neutral:	[]
				},
			}
		],
		ability_tooltips: {
		},
		item_tooltips: {
			"ward_sentry":	"To block or unblock the pull camp.",
			"magic_stick":	"If you expect high frequency of spells being used on the lane.",
			"infused_raindrop":	"Against magical burst.",
			"aghanims_shard":	"Especially good against low mana pool heroes and illusions.",
			"lotus_orb":	"For reflect, dispel and armor."
		}
	},
	"Lone Druid": {
		builds: [
			{
				roles: [],
				steam_guide_id: 1640804115,
				abilities: [
					"lone_druid_spirit_bear",	// 1
					"lone_druid_spirit_link",	// 2
					"lone_druid_spirit_link",	// 3
					"lone_druid_spirit_bear",	// 4
					"lone_druid_spirit_link",	// 5
					"",	// 6
					"",	// 7
					"",	// 8
					"",	// 9
					"",	// 10
					"",	// 11
					"",	// 12
					"",	// 13
					"",	// 14
					"",	// 15
					"",	// 16
					"",	// 17
					"",	// 18
					"",	// 19
					"",	// 20
					"",	// 21
					"",	// 22
					"",	// 23
					"",	// 24
					""	// 25
				],
				items: {
					starting:	["tango","branches","ward_observer","quelling_blade","orb_of_venom","magic_stick"],
					early_game:	["boots","phase_boots","orb_of_corrosion","tranquil_boots"],
					mid_game:	["mask_of_madness","maelstrom","desolator","basher","solar_crest"],
					late_game:	["mjollnir","assault","moon_shard","abyssal_blade","aeon_disk","refresher","vladmir"],
					situational:	["infused_raindrop","ultimate_scepter","black_king_bar","aghanims_shard"],
					core:	["phase_boots","mask_of_madness","basher"],
					neutral:	[]
				},
			}
		],
		ability_tooltips: {
		},
		item_tooltips: {
			"quelling_blade":	"On pet.",
			"orb_of_venom":	"On pet.",
			"magic_stick":	"If you expect high frequency of spells being used on the lane.",
			"phase_boots":	"On pet.",
			"orb_of_corrosion":	"On pet.",
			"tranquil_boots":	"On hero.",
			"mask_of_madness":	"On pet.",
			"maelstrom":	"On pet.",
			"desolator":	"On pet.",
			"basher":	"On pet.",
			"solar_crest":	"On hero to buff pet.",
			"mjollnir":	"On pet.",
			"assault":	"On pet.",
			"moon_shard":	"On pet.",
			"abyssal_blade":	"On pet.",
			"aeon_disk":	"On hero.",
			"refresher":	"On hero.",
			"vladmir":	"On hero to buff pet.",
			"infused_raindrop":	"On hero against magical burst.",
			"ultimate_scepter":	"Amazing for splitpushing and ratting.",
			"black_king_bar":	"On bear against a lot of disables, magical damage and as a dispel.",
			"aghanims_shard":	"To buff allies and dispel."
		}
	},
	"Luna": {
		builds: [
			{
				roles: [],
				steam_guide_id: 1640804126,
				abilities: [
					"luna_lunar_blessing",	// 1   "luna_moon_glaive" equals to 'moon glaives'
					"luna_lucent_beam",	// 2
					"luna_lunar_blessing",	// 3
					"luna_lucent_beam",	// 4
					"luna_lunar_blessing",	// 5
					"",	// 6
					"",	// 7
					"",	// 8
					"",	// 9
					"",	// 10
					"",	// 11
					"",	// 12
					"",	// 13
					"",	// 14
					"",	// 15
					"",	// 16
					"",	// 17
					"",	// 18
					"",	// 19
					"",	// 20
					"",	// 21
					"",	// 22
					"",	// 23
					"",	// 24
					""	// 25
				],
				items: {
					starting:	["tango","quelling_blade","branches","slippers","faerie_fire","circlet","magic_stick"],
					early_game:	["power_treads","magic_wand","wraith_band","mask_of_madness"],
					mid_game:	["dragon_lance","yasha","manta","sange_and_yasha","aghanims_shard","lesser_crit"],
					late_game:	["satanic","butterfly","skadi","greater_crit"],
					situational:	["infused_raindrop","black_king_bar","hurricane_pike","monkey_king_bar","ultimate_scepter"],
					core:	["power_treads","mask_of_madness","dragon_lance","yasha","aghanims_shard"],
					neutral:	[]
				},
			}
		],
		ability_tooltips: {
		},
		item_tooltips: {
			"magic_stick":	"If you expect high frequency of spells being used on the lane.",
			"dragon_lance":	"Can be disassembled.",
			"infused_raindrop":	"On hero against magical burst.",
			"black_king_bar":	"Against a lot of disables, magical damage and as a dispel.",
			"hurricane_pike":	"To disengage from heroes like Slark and Troll.",
			"monkey_king_bar":	"Against evasion.",
			"ultimate_scepter":	"Great at bursting backliners."
		}
	},
	"Lycan": {
		builds: [
			{
				roles: [],
				steam_guide_id: 1640804136,
				abilities: [
					"lycan_summon_wolves",	// 1
					"lycan_feral_impulse",	// 2
					"lycan_summon_wolves",	// 3
					"lycan_feral_impulse",	// 4
					"lycan_summon_wolves",	// 5
					"",	// 6
					"",	// 7
					"",	// 8
					"",	// 9
					"",	// 10
					"",	// 11
					"",	// 12
					"",	// 13
					"",	// 14
					"",	// 15
					"",	// 16
					"",	// 17
					"",	// 18
					"",	// 19
					"",	// 20
					"",	// 21
					"",	// 22
					"",	// 23
					"",	// 24
					""	// 25
				],
				items: {
					starting:	["tango","quelling_blade","branches","ring_of_protection","flask","crown","sobi_mask","enchanted_mango","magic_stick"],
					early_game:	["armlet","boots","power_treads","helm_of_the_dominator","ring_of_basilius","soul_ring","bracer"],
					mid_game:	["echo_sabre","desolator","basher","ultimate_scepter","vladmir"],
					late_game:	["satanic","assault","abyssal_blade","moon_shard","sheepstick"],
					situational:	["hand_of_midas","heavens_halberd","black_king_bar","abyssal_blade","monkey_king_bar","nullifier","blink"],
					core:	["armlet","power_treads","helm_of_the_dominator","echo_sabre"],
					neutral:	[]
				},
			}
		],
		ability_tooltips: {
		},
		item_tooltips: {
			"crown":	"For offlane Lycan to rush Helm of Dominator.",
			"magic_stick":	"If you expect high frequency of spells being used on the lane.",
			"armlet":	"If you are playing carry Lycan.",
			"boots":	"If you are playing offlane Lycan you can stay on brown boots.",
			"helm_of_the_dominator":	"If you are playing offlane Lycan.",
			"ring_of_basilius":	"If you are playing offlane Lycan.",
			"soul_ring":	"If you are playing offlane Lycan.",
			"echo_sabre":	"If you are playing carry Lycan. Can be disassembled.",
			"desolator":	"If you are playing carry Lycan.",
			"basher":	"If you are playing carry Lycan.",
			"ultimate_scepter":	"If you are playing offlane Lycan.",
			"vladmir":	"If you are playing offlane Lycan.",
			"satanic":	"If you are playing carry Lycan.",
			"abyssal_blade":	"If you are playing carry Lycan.",
			"moon_shard":	"If you are playing carry Lycan.",
			"sheepstick":	"If you are playing offlane Lycan.",
			"hand_of_midas":	"If you are playing carry Lycan and you can get it early.",
			"heavens_halberd":	"Especially good against ranged right-clickers.",
			"black_king_bar":	"Against a lot of disables, magical damage and as a dispel.",
			"monkey_king_bar":	"If you are playing carry Lycan against evasion.",
			"nullifier":	"If you are playing carry Lycan to dispel defensive spells and items.",
			"blink":	"If you are playing carry Lycan to gap close."
		}
	},
	"Magnus": {
		builds: [
			{
				roles: [],
				steam_guide_id: 1640804148,
				abilities: [
					"magnataur_shockwave",	// 1
					"magnataur_skewer",	// 2
					"magnataur_empower",	// 3
					"magnataur_empower",	// 4
					"magnataur_empower",	// 5
					"",	// 6
					"",	// 7
					"",	// 8
					"",	// 9
					"",	// 10
					"",	// 11
					"",	// 12
					"",	// 13
					"",	// 14
					"",	// 15
					"",	// 16
					"",	// 17
					"",	// 18
					"",	// 19
					"",	// 20
					"",	// 21
					"",	// 22
					"",	// 23
					"",	// 24
					""	// 25
				],
				items: {
					starting:	["tango","quelling_blade","branches","gauntlets","flask","faerie_fire","enchanted_mango","ring_of_protection","circlet","bracer","ward_observer","magic_stick"],
					early_game:	["boots","power_treads","arcane_boots","bottle","magic_wand","bracer","soul_ring","mask_of_madness"],
					mid_game:	["blink","echo_sabre","lesser_crit","orchid","basher","force_staff","aether_lens","ghost","mekansm","guardian_greaves"],
					late_game:	["assault","satanic","refresher","greater_crit","bloodthorn","abyssal_blade","swift_blink","overwhelming_blink","octarine_core"],
					situational:	["blink","black_king_bar","aghanims_shard","invis_sword","lotus_orb","monkey_king_bar"],
					core:	["power_treads","arcane_boots","blink","echo_sabre"],
					neutral:	[]
				},
			}
		],
		ability_tooltips: {
		},
		item_tooltips: {
			"ward_observer":	"If you are playing midlane Magnus.",
			"magic_stick":	"If you expect high frequency of spells being used on the lane.",
			"power_treads":	"If you are playing right-clicking Magnus.",
			"arcane_boots":	"If you are playing utility Magnus.",
			"bottle":	"If you are playing midlane Magnus.",
			"mask_of_madness":	"If you are playing right-clicking Magnus.",
			"echo_sabre":	"If you are playing right-clicking Magnus.",
			"lesser_crit":	"If you are playing right-clicking Magnus.",
			"orchid":	"If you are playing right-clicking Magnus.",
			"basher":	"If you are playing right-clicking Magnus.",
			"force_staff":	"If you are playing utility Magnus.",
			"aether_lens":	"If you are playing utility Magnus.",
			"ghost":	"If you are playing utility Magnus.",
			"mekansm":	"If you are playing utility Magnus.",
			"guardian_greaves":	"If you are playing utility Magnus.",
			"assault":	"If you are playing right-clicking Magnus.",
			"satanic":	"If you are playing right-clicking Magnus.",
			"refresher":	"If you are playing utility Magnus.",
			"greater_crit":	"If you are playing right-clicking Magnus.",
			"bloodthorn":	"If you are playing right-clicking Magnus.",
			"abyssal_blade":	"If you are playing right-clicking Magnus.",
			"swift_blink":	"If you are playing right-clicking Magnus for single target burst.",
			"overwhelming_blink":	"If you are playing right-clicking Magnus for extra AoE damage and to tank up.",
			"octarine_core":	"If you are playing utility Magnus.",
			"black_king_bar":	"Against a lot of disables, magical damage and as a dispel.",
			"aghanims_shard":	"If you are playing utility Magnus for extra control and to set up Skewer.",
			"invis_sword":	"If you are playing utility Magnus to get Reverse Polarity off easier.",
			"lotus_orb":	"If you are playing utility Magnus for reflect, dispel and armor.",
			"monkey_king_bar":	"If you are playing right-clicking Magnus against evasion."
		}
	},
	"Marci": {
		builds: [
			{
				roles: [],
				steam_guide_id: 1640804165,
				abilities: [
					"marci_companion_run",	// 1	equals to rebound
					"marci_grapple",		// 2	equals to dispose
					"marci_companion_run",	// 3
					"marci_grapple",		// 4
					"marci_companion_run",	// 5
					"",	// 6
					"",	// 7
					"",	// 8
					"",	// 9
					"",	// 10
					"",	// 11
					"",	// 12
					"",	// 13
					"",	// 14
					"",	// 15
					"",	// 16
					"",	// 17
					"",	// 18
					"",	// 19
					"",	// 20
					"",	// 21
					"",	// 22
					"",	// 23
					"",	// 24
					""	// 25
				],
				items: {
					starting:	["tango","quelling_blade","branches","gauntlets","faerie_fire","flask","ward_observer","ward_sentry","magic_stick","orb_of_venom"],
					early_game:	["boots","phase_boots","arcane_boots","bottle","magic_wand","soul_ring","orb_of_corrosion","medallion_of_courage","power_treads","bracer"],
					mid_game:	["armlet","basher","blink","lesser_crit","solar_crest","bfury","sange_and_yasha"],
					late_game:	["greater_crit","satanic","skadi","overwhelming_blink"],
					situational:	["black_king_bar","monkey_king_bar","heavens_halberd","nullifier","silver_edge"],
					core:	["phase_boots","armlet","basher","blink","solar_crest"],
					neutral:	[]
				},
			}
		],
		ability_tooltips: {
		},
		item_tooltips: {
			"quelling_blade":	"For core Marci.",
			"ward_sentry":	"If you are playing support Marci to block or unblock the pull camp.",
			"magic_stick":	"If you expect high frequency of spells being used on the lane.",
			"orb_of_venom":	"If you can pressure on the lane.",
			"arcane_boots":	"If you are playing support utility Marci.",
			"bottle":	"If you are playing midlane Marci.",
			"orb_of_corrosion":	"If you can pressure on the lane.",
			"medallion_of_courage":	"For support utility Marci.",
			"power_treads":	"For carry Marci usually paired with Battle Fury.",
			"armlet":	"For core Marci.",
			"basher":	"For core Marci.",
			"blink":	"For instant gap close to deliver damage with Unleash or disable with Dispose.",
			"lesser_crit":	"For core Marci.",
			"solar_crest":	"For support utility Marci.",
			"bfury":	"For carry Marci.",
			"sange_and_yasha":	"For carry Marci.",
			"greater_crit":	"For core Marci.",
			"satanic":	"For core Marci.",
			"overwhelming_blink":	"For core Marci.",
			"black_king_bar":	"Against a lot of disables, magical damage and as a dispel.",
			"monkey_king_bar":	"Against evasion for core Marci.",
			"heavens_halberd":	"Especially good against ranged right-clickers.",
			"nullifier":	"To dispel defensive spells and items for core Marci.",
			"silver_edge":	"For core Marci for break effect and to close the gap."
		}
	},
	"Mars": {
		builds: [
			{
				roles: [],
				steam_guide_id: 1640804174,
				abilities: [
					"mars_gods_rebuke",	// 1
					"mars_spear",	// 2
					"mars_spear",	// 3
					"mars_gods_rebuke",	// 4
					"mars_spear",	// 5
					"",	// 6
					"",	// 7
					"",	// 8
					"",	// 9
					"",	// 10
					"",	// 11
					"",	// 12
					"",	// 13
					"",	// 14
					"",	// 15
					"",	// 16
					"",	// 17
					"",	// 18
					"",	// 19
					"",	// 20
					"",	// 21
					"",	// 22
					"",	// 23
					"",	// 24
					""	// 25
				],
				items: {
					starting:	["tango","quelling_blade","branches","gauntlets","faerie_fire","ring_of_protection","flask","enchanted_mango","circlet","bracer","magic_stick"],
					early_game:	["soul_ring","phase_boots","magic_wand","bracer","bottle","orb_of_corrosion"],
					mid_game:	["blink","desolator","cyclone","hood_of_defiance","solar_crest","vladmir"],
					late_game:	["assault","satanic","overwhelming_blink","shivas_guard"],
					situational:	["heavens_halberd","black_king_bar","aghanims_shard","lotus_orb"],
					core:	["phase_boots","blink"],
					neutral:	[]
				},
			}
		],
		ability_tooltips: {
		},
		item_tooltips: {
			"magic_stick":	"If you expect high frequency of spells being used on the lane.",
			"bottle":	"To sustain yourself if your midlaner isn't buying it.",
			"orb_of_corrosion":	"If you can pressure on the lane.",
			"heavens_halberd":	"Especially good against ranged right-clickers.",
			"black_king_bar":	"Against a lot of disables, magical damage and as a dispel.",
			"aghanims_shard":	"Against illusion or clone based heroes.",
			"lotus_orb":	"If you are playing utility Magnus for reflect, dispel and armor."
		}
	},
	"Medusa": {
		builds: [
			{
				roles: [],
				steam_guide_id: 1640804184,
				abilities: [
					"medusa_mystic_snake",	// 1
					"medusa_mana_shield",	// 2
					"medusa_mystic_snake",	// 3
					"medusa_split_shot",	// 4
					"medusa_mystic_snake",	// 5
					"",	// 6
					"",	// 7
					"",	// 8
					"",	// 9
					"",	// 10
					"",	// 11
					"",	// 12
					"",	// 13
					"",	// 14
					"",	// 15
					"",	// 16
					"",	// 17
					"",	// 18
					"",	// 19
					"",	// 20
					"",	// 21
					"",	// 22
					"",	// 23
					"",	// 24
					""	// 25
				],
				items: {
					starting:	["tango","quelling_blade","slippers","branches","faerie_fire","circlet","magic_stick"],
					early_game:	["power_treads","magic_wand","wraith_band","mask_of_madness"],
					mid_game:	["yasha","dragon_lance","manta","sange_and_yasha","ultimate_scepter","lesser_crit"],
					late_game:	["skadi","greater_crit","butterfly","satanic"],
					situational:	["infused_raindrop","black_king_bar","aghanims_shard","hurricane_pike","monkey_king_bar","swift_blink"],
					core:	["power_treads","yasha","dragon_lance","skadi"],
					neutral:	[]
				},
			}
		],
		ability_tooltips: {
		},
		item_tooltips: {
			"magic_stick":	"If you expect high frequency of spells being used on the lane.",
			"dragon_lance":	"Can be disassembled.",
			"ultimate_scepter":	"Goes well with Aghanim's Shard.",
			"infused_raindrop":	"On hero against magical burst.",
			"black_king_bar":	"Against a lot of disables, magical damage and as a dispel.",
			"aghanims_shard":	"Goes well with Aghanim's Scepter and Mysic Snake talents.",
			"hurricane_pike":	"To disengage from heroes like Slark and Troll.",
			"monkey_king_bar":	"Against evasion.",
			"swift_blink":	"To jump in the middle of the fight with Split Shot and Stone Gaze on."
		}
	},
	"Meepo": {
		builds: [
			{
				roles: [],
				steam_guide_id: 1640804195,
				abilities: [
					"meepo_poof",	// 1
					"meepo_ransack",	// 2
					"meepo_poof",	// 3
					"meepo_divided_we_stand",	// 4
					"meepo_poof",	// 5
					"",	// 6
					"",	// 7
					"",	// 8
					"",	// 9
					"",	// 10
					"",	// 11
					"",	// 12
					"",	// 13
					"",	// 14
					"",	// 15
					"",	// 16
					"",	// 17
					"",	// 18
					"",	// 19
					"",	// 20
					"",	// 21
					"",	// 22
					"",	// 23
					"",	// 24
					""	// 25
				],
				items: {
					starting:	["tango","quelling_blade","ward_observer","circlet","branches","faerie_fire"],
					early_game:	["boots","power_treads","dragon_lance","travel_boots","wraith_band"],
					mid_game:	["dragon_lance","blink","sheepstick","ethereal_blade","manta"],
					late_game:	["ethereal_blade","skadi","heart"],
					situational:	["aghanims_shard","ultimate_scepter"],
					core:	["dragon_lance","dragon_lance","blink","sheepstick","ethereal_blade","ethereal_blade"],
					neutral:	[]
				},
			}
		],
		ability_tooltips: {
		},
		item_tooltips: {
			"aghanims_shard":	"For extra mobility.",
			"ultimate_scepter":	"As a save and dispel."
		}
	},
	"Mirana": {
		builds: [
			{
				roles: [],
				steam_guide_id: 1640804207,
				abilities: [
					"mirana_arrow",	// 1
					"mirana_leap",	// 2
					"mirana_starfall",	// 3
					"mirana_starfall",	// 4
					"mirana_starfall",	// 5
					"",	// 6
					"",	// 7
					"",	// 8
					"",	// 9
					"",	// 10
					"",	// 11
					"",	// 12
					"",	// 13
					"",	// 14
					"",	// 15
					"",	// 16
					"",	// 17
					"",	// 18
					"",	// 19
					"",	// 20
					"",	// 21
					"",	// 22
					"",	// 23
					"",	// 24
					""	// 25
				],
				items: {
					starting:	["tango","circlet","faerie_fire","branches","flask","ring_of_protection","sobi_mask","clarity","ward_observer","ward_sentry","magic_stick"],
					early_game:	["boots","magic_wand","arcane_boots","urn_of_shadows","tranquil_boots","wraith_band"],
					mid_game:	["cyclone","mekansm","guardian_greaves","force_staff","ghost","solar_crest","rod_of_atos"],
					late_game:	["aeon_disk","ultimate_scepter","ethereal_blade","sheepstick"],
					situational:	["infused_raindrop","spirit_vessel","lotus_orb","blink"],
					core:	[],
					neutral:	[]
				},
			}
		],
		ability_tooltips: {
		},
		item_tooltips: {
			"ring_of_protection":	"For Urn of Shadows.",
			"sobi_mask":	"For Urn of Shadows.",
			"ward_sentry":	"To block or unblock the pull camp.",
			"magic_stick":	"If you expect high frequency of spells being used on the lane.",
			"infused_raindrop":	"On hero against magical burst.",
			"spirit_vessel":	"Against heavy healing lineup.",
			"lotus_orb":	"For reflect, dispel and armor.",
			"blink":	"For extra mobility and to get double Starstorm off."
		}
	},
	"Monkey King": {
		builds: [
			{
				roles: [],
				steam_guide_id: 1640804218,
				abilities: [
					"monkey_king_boundless_strike",	// 1
					"monkey_king_jingu_mastery",	// 2
					"monkey_king_jingu_mastery",	// 3
					"monkey_king_boundless_strike",	// 4
					"monkey_king_jingu_mastery",	// 5
					"",	// 6
					"",	// 7
					"",	// 8
					"",	// 9
					"",	// 10
					"",	// 11
					"",	// 12
					"",	// 13
					"",	// 14
					"",	// 15
					"",	// 16
					"",	// 17
					"",	// 18
					"",	// 19
					"",	// 20
					"",	// 21
					"",	// 22
					"",	// 23
					"",	// 24
					""	// 25
				],
				items: {
					starting:	["tango","quelling_blade","branches","orb_of_venom","faerie_fire","circlet","slippers","ward_observer","magic_stick"],
					early_game:	["boots","power_treads","phase_boots","orb_of_corrosion","magic_wand","wraith_band","ring_of_basilius"],
					mid_game:	["maelstrom","echo_sabre","sange_and_yasha","desolator","diffusal_blade","basher","lesser_crit"],
					late_game:	["skadi","mjollnir","satanic","abyssal_blade","ultimate_scepter","greater_crit"],
					situational:	["infused_raindrop","black_king_bar","silver_edge","monkey_king_bar","nullifier"],
					core:	[],
					neutral:	[]
				},
			}
		],
		ability_tooltips: {
		},
		item_tooltips: {
			"orb_of_venom":	"If you can pressure on the lane.",
			"ward_observer":	"If you are playing midlane Monkey King.",
			"magic_stick":	"If you expect high frequency of spells being used on the lane.",
			"orb_of_corrosion":	"If you can pressure on the lane.",
			"echo_sabre":	"Can be disassembled.",
			"infused_raindrop":	"On hero against magical burst.",
			"black_king_bar":	"Against a lot of disables, magical damage and as a dispel.",
			"silver_edge":	"For break effect and to close the gap.",
			"monkey_king_bar":	"Against evasion.",
			"nullifier":	"To dispel defensive spells and items."
		}
	},
	"Morphling": {
		builds: [
			{
				roles: [],
				steam_guide_id: 1640804228,
				abilities: [
					"morphling_morph_agi",	// 1
					"morphling_waveform",	// 2
					"morphling_morph_agi",	// 3
					"morphling_waveform",	// 4
					"morphling_morph_agi",	// 5
					"",	// 6
					"",	// 7
					"",	// 8
					"",	// 9
					"",	// 10
					"",	// 11
					"",	// 12
					"",	// 13
					"",	// 14
					"",	// 15
					"",	// 16
					"",	// 17
					"",	// 18
					"",	// 19
					"",	// 20
					"",	// 21
					"",	// 22
					"",	// 23
					"",	// 24
					""	// 25
				],
				items: {
					starting:	["tango","circlet","branches","slippers","faerie_fire","quelling_blade","ward_observer","magic_stick"],
					early_game:	["bottle","magic_wand","power_treads","wraith_band","ring_of_basilius"],
					mid_game:	["yasha","manta","ethereal_blade","sange_and_yasha","dragon_lance","lesser_crit"],
					late_game:	["skadi","satanic","butterfly","greater_crit"],
					situational:	["infused_raindrop","black_king_bar","sphere","ultimate_scepter","blink"],
					core:	["power_treads","yasha","ethereal_blade","skadi"],
					neutral:	[]
				},
			}
		],
		ability_tooltips: {
		},
		item_tooltips: {
			"ward_observer":	"If you are playing midlane Morphling.",
			"magic_stick":	"If you expect high frequency of spells being used on the lane.",
			"bottle":	"If you are playing midlane Morphling.",
			"dragon_lance":	"Can be disassembled.",
			"infused_raindrop":	"On hero against magical burst.",
			"black_king_bar":	"Against a lot of disables, magical damage and as a dispel.",
			"sphere":	"Against powerful single target disables and damaging spells.",
			"ultimate_scepter":	"If you have heroes like Dark Willow, Earthshaker, Gyrocopter with or against you.",
			"blink":	"To close the gap quickly."
		}
	},
	"Naga Siren": {
		builds: [
			{
				roles: [],
				steam_guide_id: 1640804237,
				abilities: [
					"naga_siren_mirror_image",	// 1
					"naga_siren_rip_tide",	// 2
					"naga_siren_mirror_image",	// 3
					"naga_siren_rip_tide",	// 4
					"naga_siren_mirror_image",	// 5
					"",	// 6
					"",	// 7
					"",	// 8
					"",	// 9
					"",	// 10
					"",	// 11
					"",	// 12
					"",	// 13
					"",	// 14
					"",	// 15
					"",	// 16
					"",	// 17
					"",	// 18
					"",	// 19
					"",	// 20
					"",	// 21
					"",	// 22
					"",	// 23
					"",	// 24
					""	// 25
				],
				items: {
					starting:	["tango","quelling_blade","branches","slippers","circlet","faerie_fire","magic_stick"],
					early_game:	["power_treads","wraith_band","magic_wand"],
					mid_game:	["yasha","manta","diffusal_blade","sange_and_yasha"],
					late_game:	["skadi","heart","butterfly","satanic","sheepstick","orchid","bloodthorn"],
					situational:	["infused_raindrop","black_king_bar","blink","aghanims_shard","ultimate_scepter","nullifier"],
					core:	["power_treads","yasha"],
					neutral:	[]
				},
			}
		],
		ability_tooltips: {
		},
		item_tooltips: {
			"magic_stick":	"If you expect high frequency of spells being used on the lane.",
			"infused_raindrop":	"On hero against magical burst.",
			"black_king_bar":	"Against a lot of disables, magical damage and as a dispel.",
			"blink":	"To close the gap quickly.",
			"aghanims_shard":	"To reduce armor and slow.",
			"ultimate_scepter":	"To control spell immune heroes.",
			"nullifier":	"To dispel defensive spells and items."
		}
	},
	"Nature's Prophet": {
		builds: [
			{
				roles: [],
				steam_guide_id: 1640804255,
				abilities: [
					"furion_force_of_nature",	// 1
					"furion_teleportation",	// 2
					"furion_force_of_nature",	// 3
					"furion_sprout",	// 4
					"furion_force_of_nature",	// 5
					"",	// 6
					"",	// 7
					"",	// 8
					"",	// 9
					"",	// 10
					"",	// 11
					"",	// 12
					"",	// 13
					"",	// 14
					"",	// 15
					"",	// 16
					"",	// 17
					"",	// 18
					"",	// 19
					"",	// 20
					"",	// 21
					"",	// 22
					"",	// 23
					"",	// 24
					""	// 25
				],
				items: {
					starting:	["tango","blight_stone","branches","faerie_fire","ward_observer","ward_sentry","magic_stick"],
					early_game:	["power_treads","magic_wand","urn_of_shadows"],
					mid_game:	["orchid","maelstrom","witch_blade","solar_crest","lesser_crit","mekansm","desolator","ancient_janggo"],
					late_game:	["assault","satanic","greater_crit","skadi","sheepstick","aeon_disk","bloodthorn"],
					situational:	["infused_raindrop","spirit_vessel","black_king_bar","heavens_halberd","aghanims_shard","lotus_orb","monkey_king_bar","ultimate_scepter","hurricane_pike","nullifier"],
					core:	["power_treads","orchid"],
					neutral:	[]
				},
			}
		],
		ability_tooltips: {
		},
		item_tooltips: {
			"ward_observer":	"If you are playing support Nature's Prophet.",
			"ward_sentry":	"If you are playing support Nature's Prophet to block or unblock the pull camp.",
			"magic_stick":	"If you expect high frequency of spells being used on the lane.",
			"urn_of_shadows":	"If you are playing support Nature's Prophet.",
			"orchid":	"For right-clicking build.",
			"maelstrom":	"For right-clicking build.",
			"witch_blade":	"For right-clicking build.",
			"solar_crest":	"For utility build.",
			"lesser_crit":	"For right-clicking build.",
			"mekansm":	"For utility build.",
			"desolator":	"For right-clicking build.",
			"ancient_janggo":	"For utility build.",
			"assault":	"For right-clicking build.",
			"satanic":	"For right-clicking build.",
			"greater_crit":	"For right-clicking build.",
			"skadi":	"For right-clicking build.",
			"bloodthorn":	"For right-clicking build.",
			"infused_raindrop":	"On hero against magical burst.",
			"spirit_vessel":	"For utility build against heavy healing lineup.",
			"black_king_bar":	"Against a lot of disables, magical damage and as a dispel.",
			"heavens_halberd":	"For utility build. Especially good against ranged right-clickers.",
			"aghanims_shard":	"Great at pushing waves and towers.",
			"lotus_orb":	"For utility build to reflect, dispel and for armor.",
			"monkey_king_bar":	"For right-clicking build against evasion.",
			"ultimate_scepter":	"For extra control and to have lanes pushed out.",
			"hurricane_pike":	"For right-clicking build to disengage from heroes like Slark and Troll.",
			"nullifier":	"For right-clicking build to dispel defensive spells and items."
		}
	},
	"Necrophos": {
		builds: [
			{
				roles: [],
				steam_guide_id: 1640804267,
				abilities: [
					"necrolyte_death_pulse",		// 1
					"necrolyte_heartstopper_aura",	// 2
					"necrolyte_death_pulse",		// 3
					"necrolyte_sadist",				// 4   equals to 'ghost shroud'
					"necrolyte_death_pulse",		// 5
					"",	// 6
					"",	// 7
					"",	// 8
					"",	// 9
					"",	// 10
					"",	// 11
					"",	// 12
					"",	// 13
					"",	// 14
					"",	// 15
					"",	// 16
					"",	// 17
					"",	// 18
					"",	// 19
					"",	// 20
					"",	// 21
					"",	// 22
					"",	// 23
					"",	// 24
					""	// 25
				],
				items: {
					starting:	["tango","faerie_fire","branches","circlet","flask","mantle","enchanted_mango","ward_observer","magic_stick"],
					early_game:	["boots","magic_wand","null_talisman","power_treads","arcane_boots","travel_boots"],
					mid_game:	["hood_of_defiance","force_staff","sange","kaya_and_sange","cyclone","eternal_shroud","mekansm","guardian_greaves","holy_locket","witch_blade"],
					late_game:	["shivas_guard","aeon_disk","sheepstick","octarine_core"],
					situational:	["infused_raindrop","pipe","heavens_halberd","radiance","aghanims_shard","lotus_orb","blink","ultimate_scepter"],
					core:	[],
					neutral:	[]
				},
			}
		],
		ability_tooltips: {
		},
		item_tooltips: {
			"ward_observer":	"If you are playing midlane Necrophos.",
			"magic_stick":	"If you expect high frequency of spells being used on the lane.",
			"travel_boots":	"For midlane Necrophos.",
			"mekansm":	"Goes well with Holy Locket and Aghanim's Shard.",
			"holy_locket":	"Goes well with Mekansm and Aghanim's Shard.",
			"infused_raindrop":	"On hero against magical burst.",
			"heavens_halberd":	"Especially good against ranged right-clickers.",
			"radiance":	"Against illusions based heroes and summons.",
			"aghanims_shard":	"To save an ally, heal and amplify the magical damage on target.",
			"lotus_orb":	"For reflect, dispel and armor.",
			"blink":	"For extra mobility and to get Reaper's Scythe off easier.",
			"ultimate_scepter":	"Against heavy physical damage lineups."
		}
	},
	"Night Stalker": {
		builds: [
			{
				roles: [],
				steam_guide_id: 1640804283,
				abilities: [
					"night_stalker_void",	// 1
					"night_stalker_hunter_in_the_night",	// 2
					"night_stalker_void",	// 3
					"night_stalker_hunter_in_the_night",	// 4
					"night_stalker_void",	// 5
					"",	// 6
					"",	// 7
					"",	// 8
					"",	// 9
					"",	// 10
					"",	// 11
					"",	// 12
					"",	// 13
					"",	// 14
					"",	// 15
					"",	// 16
					"",	// 17
					"",	// 18
					"",	// 19
					"",	// 20
					"",	// 21
					"",	// 22
					"",	// 23
					"",	// 24
					""	// 25
				],
				items: {
					starting:	["tango","quelling_blade","gauntlets","branches","flask","faerie_fire","enchanted_mango","bracer","ring_of_protection","circlet","magic_stick"],
					early_game:	["phase_boots","magic_wand","bracer","urn_of_shadows","medallion_of_courage"],
					mid_game:	["echo_sabre","basher","ultimate_scepter","solar_crest"],
					late_game:	["assault","abyssal_blade","overwhelming_blink","satanic"],
					situational:	["hand_of_midas","spirit_vessel","black_king_bar","heavens_halberd","blink","nullifier","aghanims_shard"],
					core:	["phase_boots"],
					neutral:	[]
				},
			}
		],
		ability_tooltips: {
		},
		item_tooltips: {
			"magic_stick":	"If you expect high frequency of spells being used on the lane.",
			"echo_sabre":	"Can be disassembled.",
			"hand_of_midas":	"If you can get it early.",
			"spirit_vessel":	"Against heavy healing lineup.",
			"black_king_bar":	"Against a lot of disables, magical damage and as a dispel.",
			"heavens_halberd":	"Especially good against ranged right-clickers.",
			"blink":	"To jump the backlines.",
			"nullifier":	"To dispel defensive spells and items.",
			"aghanims_shard":	"Against summon-based heroes."
		}
	},
	"Nyx Assassin": {
		builds: [
			{
				roles: [],
				steam_guide_id: 1640804295,
				abilities: [
					"nyx_assassin_impale",	// 1
					"nyx_assassin_spiked_carapace",	// 2
					"nyx_assassin_impale",	// 3
					"nyx_assassin_spiked_carapace",	// 4
					"nyx_assassin_impale",	// 5
					"",	// 6
					"",	// 7
					"",	// 8
					"",	// 9
					"",	// 10
					"",	// 11
					"",	// 12
					"",	// 13
					"",	// 14
					"",	// 15
					"",	// 16
					"",	// 17
					"",	// 18
					"",	// 19
					"",	// 20
					"",	// 21
					"",	// 22
					"",	// 23
					"",	// 24
					""	// 25
				],
				items: {
					starting:	["tango","boots","flask","enchanted_mango","wind_lace","branches","faerie_fire","ward_observer","ward_sentry","magic_stick"],
					early_game:	["boots","tranquil_boots","magic_wand","arcane_boots","urn_of_shadows","ring_of_basilius"],
					mid_game:	["ultimate_scepter","aether_lens","cyclone","force_staff","ghost","meteor_hammer","solar_crest"],
					late_game:	["octarine_core","aeon_disk","ethereal_blade","sheepstick"],
					situational:	["infused_raindrop","blink","lotus_orb"],
					core:	["ultimate_scepter"],
					neutral:	[]
				},
			}
		],
		ability_tooltips: {
		},
		item_tooltips: {
			"ward_sentry":	"To block or unblock the pull camp.",
			"magic_stick":	"If you expect high frequency of spells being used on the lane.",
			"ring_of_basilius":	"If your laning partner uses a lot of mana early.",
			"infused_raindrop":	"On hero against magical burst.",
			"blink":	"To close the gap and land Impale easier.",
			"lotus_orb":	"For reflect, dispel and armor."
		}
	},
	"Ogre Magi": {
		builds: [
			{
				roles: [],
				steam_guide_id: 1640804305,
				abilities: [
					"ogre_magi_ignite",	// 1
					"ogre_magi_fireblast",	// 2
					"ogre_magi_ignite",	// 3
					"ogre_magi_fireblast",	// 4
					"ogre_magi_ignite",	// 5
					"",	// 6
					"",	// 7
					"",	// 8
					"",	// 9
					"",	// 10
					"",	// 11
					"",	// 12
					"",	// 13
					"",	// 14
					"",	// 15
					"",	// 16
					"",	// 17
					"",	// 18
					"",	// 19
					"",	// 20
					"",	// 21
					"",	// 22
					"",	// 23
					"",	// 24
					""	// 25
				],
				items: {
					starting:	["tango","flask","enchanted_mango","branches","faerie_fire","ward_observer","ward_sentry","orb_of_venom","ring_of_basilius","magic_stick"],
					early_game:	["boots","magic_wand","tranquil_boots","soul_ring"],
					mid_game:	["aether_lens","glimmer_cape","ghost","cyclone","force_staff","solar_crest","veil_of_discord"],
					late_game:	["ultimate_scepter","aeon_disk","octarine_core","sheepstick","kaya"],
					situational:	["infused_raindrop","hand_of_midas","aghanims_shard","lotus_orb","blink"],
					core:	[],
					neutral:	[]
				},
			}
		],
		ability_tooltips: {
		},
		item_tooltips: {
			"ward_sentry":	"To block or unblock the pull camp.",
			"orb_of_venom":	"If you see yourself being able to hit the opponents on the lane often.",
			"ring_of_basilius":	"If your laning partner uses a lot of mana early.",
			"magic_stick":	"If you expect high frequency of spells being used on the lane.",
			"infused_raindrop":	"On hero against magical burst.",
			"hand_of_midas":	"If you can get it early. Not recommended for majority of the games.",
			"aghanims_shard":	"Against right-clickers with high damage per hit.",
			"lotus_orb":	"For reflect, dispel and armor.",
			"blink":	"To close the gap."
		}
	},
	"Omniknight": {
		builds: [
			{
				roles: [],
				steam_guide_id: 1640804315,
				abilities: [
					"omniknight_purification",	// 1
					"omniknight_repel",	// 2
					"omniknight_purification",	// 3
					"omniknight_repel",	// 4
					"omniknight_purification",	// 5
					"",	// 6
					"",	// 7
					"",	// 8
					"",	// 9
					"",	// 10
					"",	// 11
					"",	// 12
					"",	// 13
					"",	// 14
					"",	// 15
					"",	// 16
					"",	// 17
					"",	// 18
					"",	// 19
					"",	// 20
					"",	// 21
					"",	// 22
					"",	// 23
					"",	// 24
					""	// 25
				],
				items: {
					starting:	["tango","flask","faerie_fire","enchanted_mango","quelling_blade","gauntlets","branches","ward_observer","ward_sentry","orb_of_venom","magic_stick"],
					early_game:	["boots","arcane_boots","magic_wand","phase_boots","tranquil_boots","soul_ring","ring_of_basilius"],
					mid_game:	["holy_locket","aether_lens","hood_of_defiance","glimmer_cape","solar_crest","force_staff","mekansm","ghost","echo_sabre"],
					late_game:	["aeon_disk","ultimate_scepter","octarine_core"],
					situational:	["hand_of_midas","ancient_janggo","pipe","lotus_orb","blink","heavens_halberd","aghanims_shard"],
					core:	[],
					neutral:	[]
				},
			}
		],
		ability_tooltips: {
		},
		item_tooltips: {
			"quelling_blade":	"For offlane Omniknight.",
			"ward_observer":	"For support Omniknight.",
			"ward_sentry":	"For support Omniknight to block or unblock the pull camp.",
			"orb_of_venom":	"If you see yourself being able to hit the opponents on the lane often.",
			"magic_stick":	"If you expect high frequency of spells being used on the lane.",
			"phase_boots":	"For offlane Omniknight.",
			"tranquil_boots":	"For support Omniknight.",
			"ring_of_basilius":	"For support Omniknight if your laning partner uses a lot of mana early.",
			"glimmer_cape":	"For support Omniknight.",
			"ghost":	"For support Omniknight.",
			"echo_sabre":	"For offlane right-clicking Omniknight. Goes well with the Aghanim's Shard.",
			"hand_of_midas":	"For offlane Omniknight if you can get it early.",
			"ancient_janggo":	"If you are grouping up a lot as a team in midgame and if you have summons.",
			"lotus_orb":	"For reflect, dispel and armor.",
			"blink":	"To be able get your spells off easier.",
			"heavens_halberd":	"For offlane Omniknight. Especially good against ranged right-clickers.",
			"aghanims_shard":	"For offlane right-clicking Omniknight."
		}
	},
	"Oracle": {
		builds: [
			{
				roles: [],
				steam_guide_id: 1640804325,
				abilities: [
					"oracle_fortunes_end",	// 1
					"oracle_purifying_flames",	// 2
					"oracle_purifying_flames",	// 3
					"oracle_fates_edict",	// 4
					"oracle_purifying_flames",	// 5
					"",	// 6
					"",	// 7
					"",	// 8
					"",	// 9
					"",	// 10
					"",	// 11
					"",	// 12
					"",	// 13
					"",	// 14
					"",	// 15
					"",	// 16
					"",	// 17
					"",	// 18
					"",	// 19
					"",	// 20
					"",	// 21
					"",	// 22
					"",	// 23
					"",	// 24
					""	// 25
				],
				items: {
					starting:	["tango","flask","enchanted_mango","faerie_fire","branches","ward_observer","ward_sentry","magic_stick"],
					early_game:	["boots","arcane_boots","tranquil_boots","magic_wand","ring_of_basilius","urn_of_shadows"],
					mid_game:	["aether_lens","glimmer_cape","ghost","force_staff","holy_locket","mekansm"],
					late_game:	["aeon_disk","ultimate_scepter","octarine_core"],
					situational:	["infused_raindrop","blink","lotus_orb","aghanims_shard"],
					core:	["aether_lens"],
					neutral:	[]
				},
			}
		],
		ability_tooltips: {
		},
		item_tooltips: {
			"ward_sentry":	"To block or unblock the pull camp.",
			"magic_stick":	"If you expect high frequency of spells being used on the lane.",
			"ring_of_basilius":	"If your laning partner uses a lot of mana early.",
			"infused_raindrop":	"On hero against magical burst.",
			"blink":	"To get your spells off or blink out while under False Promise.",
			"lotus_orb":	"For reflect, dispel and armor.",
			"aghanims_shard":	"If you don't have more than one invisibility spell or item in the team."
		}
	},
	"Outworld Destroyer": { // not 'Outworld Devourer'
		builds: [
			{
				roles: [],
				steam_guide_id: 0,
				abilities: [
					"obsidian_destroyer_arcane_orb",	// 1
					"obsidian_destroyer_equilibrium",	// 2
					"obsidian_destroyer_astral_imprisonment",	// 3
					"obsidian_destroyer_astral_imprisonment",	// 4
					"obsidian_destroyer_astral_imprisonment",	// 5
					"",	// 6
					"",	// 7
					"",	// 8
					"",	// 9
					"",	// 10
					"",	// 11
					"",	// 12
					"",	// 13
					"",	// 14
					"",	// 15
					"",	// 16
					"",	// 17
					"",	// 18
					"",	// 19
					"",	// 20
					"",	// 21
					"",	// 22
					"",	// 23
					"",	// 24
					""	// 25
				],
				items: {
					starting:	["tango","circlet","mantle","crown","branches","faerie_fire","ward_observer","magic_stick"],
					early_game:	["meteor_hammer","power_treads","arcane_boots","magic_wand","null_talisman"],
					mid_game:	["blink","hurricane_pike","ultimate_scepter","aether_lens","witch_blade"],
					late_game:	["sheepstick","skadi","aeon_disk","refresher","octarine_core","kaya"],
					situational:	["infused_raindrop","hand_of_midas","black_king_bar"],
					core:	["meteor_hammer","power_treads","blink","hurricane_pike","sheepstick"],
					neutral:	[]
				},
			}
		],
		ability_tooltips: {
		},
		item_tooltips: {
			"crown":	"For Meteor Hammer rush.",
			"ward_observer":	"If you are playing midlane Outworld Destroyer.",
			"magic_stick":	"If you expect high frequency of spells being used on the lane.",
			"arcane_boots":	"Disassemble it for Aether Lens and get Power Treads.",
			"infused_raindrop":	"On hero against magical burst.",
			"hand_of_midas":	"For midlane Outworld Destroyer if you can get it early.",
			"black_king_bar":	"Against a lot of disables, magical damage and as a dispel."
		}
	},
	"Pangolier": {
		builds: [
			{
				roles: [],
				steam_guide_id: 1640804346,
				abilities: [
					"pangolier_shield_crash",	// 1
					"pangolier_swashbuckle",	// 2
					"pangolier_shield_crash",	// 3
					"pangolier_lucky_shot",	// 4
					"pangolier_shield_crash",	// 5
					"",	// 6
					"",	// 7
					"",	// 8
					"",	// 9
					"",	// 10
					"",	// 11
					"",	// 12
					"",	// 13
					"",	// 14
					"",	// 15
					"",	// 16
					"",	// 17
					"",	// 18
					"",	// 19
					"",	// 20
					"",	// 21
					"",	// 22
					"",	// 23
					"",	// 24
					""	// 25
				],
				items: {
					starting:	["tango","quelling_blade","branches","faerie_fire","flask","circlet","enchanted_mango","ward_observer","orb_of_venom","magic_stick"],
					early_game:	["bottle","magic_wand","boots","orb_of_corrosion","arcane_boots","power_treads"],
					mid_game:	["blink","aghanims_shard","basher","travel_boots","guardian_greaves","ghost","cyclone","maelstrom","hood_of_defiance","echo_sabre","diffusal_blade","sange_and_yasha"],
					late_game:	["aeon_disk","ultimate_scepter","abyssal_blade"],
					situational:	["infused_raindrop","lotus_orb","black_king_bar"],
					core:	["blink","aghanims_shard"],
					neutral:	[]
				},
			}
		],
		ability_tooltips: {
		},
		item_tooltips: {
			"ward_observer":	"If you are playing midlane Pangolier.",
			"orb_of_venom":	"If you see yourself being able to hit the opponents on the lane often.",
			"magic_stick":	"If you expect high frequency of spells being used on the lane.",
			"bottle":	"For midlane Pangolier but can be considered for offlane too.",
			"orb_of_corrosion":	"If you can pressure on the lane.",
			"arcane_boots":	"To be considered for offlane Pangolier.",
			"travel_boots":	"For midlane Pangolier.",
			"guardian_greaves":	"For offlane Pangolier.",
			"echo_sabre":	"Can be disassembled.",
			"sange_and_yasha":	"For midlane Pangolier for right-clicking build.",
			"infused_raindrop":	"On hero against magical burst.",
			"lotus_orb":	"For reflect, dispel and armor.",
			"black_king_bar":	"Against a lot of disables, magical damage and as a dispel."
		}
	},
	"Phantom Assassin": {
		builds: [
			{
				roles: [],
				steam_guide_id: 1640804354,
				abilities: [
					"phantom_assassin_stifling_dagger",	// 1
					"phantom_assassin_phantom_strike",	// 2
					"phantom_assassin_stifling_dagger",	// 3
					"phantom_assassin_blur",	// 4
					"phantom_assassin_stifling_dagger",	// 5
					"",	// 6
					"",	// 7
					"",	// 8
					"",	// 9
					"",	// 10
					"",	// 11
					"",	// 12
					"",	// 13
					"",	// 14
					"",	// 15
					"",	// 16
					"",	// 17
					"",	// 18
					"",	// 19
					"",	// 20
					"",	// 21
					"",	// 22
					"",	// 23
					"",	// 24
					""	// 25
				],
				items: {
					starting:	["tango","quelling_blade","branches","faerie_fire","slippers","circlet","magic_stick"],
					early_game:	["power_treads","magic_wand","orb_of_corrosion","wraith_band"],
					mid_game:	["bfury","desolator","basher","sange_and_yasha","echo_sabre"],
					late_game:	["satanic","abyssal_blade","ultimate_scepter"],
					situational:	["infused_raindrop","black_king_bar","aghanims_shard","monkey_king_bar","nullifier"],
					core:	["power_treads","bfury","desolator","basher","satanic"],
					neutral:	[]
				},
			}
		],
		ability_tooltips: {
		},
		item_tooltips: {
			"magic_stick":	"If you expect high frequency of spells being used on the lane.",
			"orb_of_corrosion":	"If you can pressure on the lane.",
			"echo_sabre":	"Can be disassembled.",
			"infused_raindrop":	"On hero against magical burst.",
			"black_king_bar":	"Against a lot of disables, magical damage and as a dispel.",
			"aghanims_shard":	"For break effect and against tanky heroes.",
			"monkey_king_bar":	"Against evasion.",
			"nullifier":	"To dispel defensive spells and items."
		}
	},
	"Phantom Lancer": {
		builds: [
			{
				roles: [],
				steam_guide_id: 1640804368,
				abilities: [
					"phantom_lancer_spirit_lance",	// 1
					"phantom_lancer_phantom_edge",	// 2
					"phantom_lancer_doppelwalk",	// 3
					"phantom_lancer_phantom_edge",	// 4
					"phantom_lancer_phantom_edge",	// 5
					"",	// 6
					"",	// 7
					"",	// 8
					"",	// 9
					"",	// 10
					"",	// 11
					"",	// 12
					"",	// 13
					"",	// 14
					"",	// 15
					"",	// 16
					"",	// 17
					"",	// 18
					"",	// 19
					"",	// 20
					"",	// 21
					"",	// 22
					"",	// 23
					"",	// 24
					""	// 25
				],
				items: {
					starting:	["tango","quelling_blade","branches","slippers","faerie_fire","circlet","magic_stick"],
					early_game:	["power_treads","magic_wand","wraith_band"],
					mid_game:	["diffusal_blade","yasha","manta","sange_and_yasha","aghanims_shard","aether_lens","basher"],
					late_game:	["octarine_core","skadi","heart","butterfly","satanic","abyssal_blade"],
					situational:	["infused_raindrop","hood_of_defiance","monkey_king_bar"],
					core:	["power_treads","diffusal_blade","yasha","aghanims_shard"],
					neutral:	[]
				},
			}
		],
		ability_tooltips: {
		},
		item_tooltips: {
			"magic_stick":	"If you expect high frequency of spells being used on the lane.",
			"aether_lens":	"Goes well with Aghanim's_shard",
			"octarine_core":	"Goes well with Aghanim's_shard",
			"infused_raindrop":	"On hero against magical burst.",
			"hood_of_defiance":	"Against a lot magical damage in early to midgame.",
			"monkey_king_bar":	"Against evasion."
		}
	},
	"Phoenix": {
		builds: [
			{
				roles: [],
				steam_guide_id: 1640804378,
				abilities: [
					"phoenix_fire_spirits",	// 1
					"phoenix_icarus_dive",	// 2
					"phoenix_fire_spirits",	// 3
					"phoenix_sun_ray",	// 4
					"phoenix_fire_spirits",	// 5
					"",	// 6
					"",	// 7
					"",	// 8
					"",	// 9
					"",	// 10
					"",	// 11
					"",	// 12
					"",	// 13
					"",	// 14
					"",	// 15
					"",	// 16
					"",	// 17
					"",	// 18
					"",	// 19
					"",	// 20
					"",	// 21
					"",	// 22
					"",	// 23
					"",	// 24
					""	// 25
				],
				items: {
					starting:	["tango","flask","faerie_fire","branches","enchanted_mango","ring_of_regen","ring_of_protection","ward_observer","ward_sentry","magic_stick"],
					early_game:	["tranquil_boots","magic_wand","urn_of_shadows","ring_of_basilius","arcane_boots"],
					mid_game:	["holy_locket","aghanims_shard","ghost","glimmer_cape","force_staff","cyclone","veil_of_discord"],
					late_game:	["aeon_disk","refresher","shivas_guard","ethereal_blade","ultimate_scepter"],
					situational:	["infused_raindrop","spirit_vessel","lotus_orb","heavens_halberd"],
					core:	["tranquil_boots","holy_locket","aghanims_shard"],
					neutral:	[]
				},
			}
		],
		ability_tooltips: {
		},
		item_tooltips: {
			"ward_sentry":	"To block or unblock the pull camp.",
			"magic_stick":	"If you expect high frequency of spells being used on the lane.",
			"ring_of_basilius":	"If your laning partner uses a lot of mana early.",
			"arcane_boots":	"Disassemble for Holy_Locket and get Tranquil Boots.",
			"infused_raindrop":	"On hero against magical burst.",
			"spirit_vessel":	"Against heavy healing lineup.",
			"lotus_orb":	"For reflect, dispel and armor.",
			"heavens_halberd":	"Especially good against ranged right-clickers."
		}
	},
	"Puck": {
		builds: [
			{
				roles: [],
				steam_guide_id: 1640804386,
				abilities: [
					"puck_illusory_orb",	// 1
					"puck_phase_shift",	// 2
					"puck_illusory_orb",	// 3
					"puck_waning_rift",	// 4
					"puck_illusory_orb",	// 5
					"",	// 6
					"",	// 7
					"",	// 8
					"",	// 9
					"",	// 10
					"",	// 11
					"",	// 12
					"",	// 13
					"",	// 14
					"",	// 15
					"",	// 16
					"",	// 17
					"",	// 18
					"",	// 19
					"",	// 20
					"",	// 21
					"",	// 22
					"",	// 23
					"",	// 24
					""	// 25
				],
				items: {
					starting:	["tango","faerie_fire","circlet","branches","mantle","ward_observer","magic_stick"],
					early_game:	["bottle","null_talisman","boots","witch_blade","power_treads","magic_wand"],
					mid_game:	["blink","travel_boots","cyclone","kaya_and_sange","dagon"],
					late_game:	["aeon_disk","octarine_core","sheepstick"],
					situational:	["infused_raindrop","black_king_bar","ultimate_scepter","aghanims_shard","sphere"],
					core:	["witch_blade","blink"],
					neutral:	[]
				},
			}
		],
		ability_tooltips: {
		},
		item_tooltips: {
			"magic_stick":	"If you expect high frequency of spells being used on the lane.",
			"infused_raindrop":	"On hero against magical burst.",
			"black_king_bar":	"Against a lot of disables, magical damage and as a dispel.",
			"ultimate_scepter":	"If opponents have spell immunity spells or items.",
			"aghanims_shard":	"Against invisible heroes and to break Dream Coil.",
			"sphere":	"Aghainst powerful single target disables or burst damage."
		}
	},
	"Pudge": {
		builds: [
			{
				roles: [],
				steam_guide_id: 1640804395,
				abilities: [
					"pudge_meat_hook",	// 1
					"pudge_rot",	// 2
					"pudge_meat_hook",	// 3
					"pudge_rot",	// 4
					"pudge_meat_hook",	// 5
					"",	// 6
					"",	// 7
					"",	// 8
					"",	// 9
					"",	// 10
					"",	// 11
					"",	// 12
					"",	// 13
					"",	// 14
					"",	// 15
					"",	// 16
					"",	// 17
					"",	// 18
					"",	// 19
					"",	// 20
					"",	// 21
					"",	// 22
					"",	// 23
					"",	// 24
					""	// 25
				],
				items: {
					starting:	["tango","boots","flask","clarity","enchanted_mango","ring_of_protection","faerie_fire","branches","ward_observer","ward_sentry","magic_stick"],
					early_game:	["tranquil_boots","magic_wand","wind_lace","soul_ring","urn_of_shadows","bottle"],
					mid_game:	["blink","aether_lens","aghanims_shard","ghost","glimmer_cape","force_staff","hood_of_defiance","eternal_shroud"],
					late_game:	["octarine_core","ultimate_scepter","overwhelming_blink"],
					situational:	["spirit_vessel","lotus_orb","black_king_bar","heavens_halberd"],
					core:	["tranquil_boots","blink","aghanims_shard"],
					neutral:	[]
				},
			}
		],
		ability_tooltips: {
		},
		item_tooltips: {
			"ward_sentry":	"To block or unblock the pull camp.",
			"magic_stick":	"If you expect high frequency of spells being used on the lane.",
			"spirit_vessel":	"Against heavy healing lineup.",
			"lotus_orb":	"For reflect, dispel and armor.",
			"black_king_bar":	"To channel Dismember fully.",
			"heavens_halberd":	"Especially good against ranged right-clickers."
		}
	},
	"Pugna": {
		builds: [
			{
				roles: [],
				steam_guide_id: 1640804407,
				abilities: [
					"pugna_nether_blast",	// 1
					"pugna_decrepify",	// 2
					"pugna_nether_blast",	// 3
					"pugna_decrepify",	// 4
					"pugna_nether_blast",	// 5
					"",	// 6
					"",	// 7
					"",	// 8
					"",	// 9
					"",	// 10
					"",	// 11
					"",	// 12
					"",	// 13
					"",	// 14
					"",	// 15
					"",	// 16
					"",	// 17
					"",	// 18
					"",	// 19
					"",	// 20
					"",	// 21
					"",	// 22
					"",	// 23
					"",	// 24
					""	// 25
				],
				items: {
					starting:	["tango","faerie_fire","circlet","branches","mantle","enchanted_mango","flask","ward_observer","magic_stick"],
					early_game:	["bottle","null_talisman","boots","arcane_boots"],
					mid_game:	["aether_lens","travel_boots","dagon","glimmer_cape","cyclone","kaya_and_sange","force_staff"],
					late_game:	["octarine_core","aeon_disk","sheepstick"],
					situational:	["infused_raindrop","blink","sphere","lotus_orb","aghanims_shard"],
					core:	["aether_lens"],
					neutral:	[]
				},
			}
		],
		ability_tooltips: {
		},
		item_tooltips: {
			"ward_observer":	"For midlane Pugna.",
			"magic_stick":	"If you expect high frequency of spells being used on the lane.",
			"bottle":	"For midlane Pugna but can be considered for offlane too.",
			"infused_raindrop":	"On hero against magical burst.",
			"blink":	"To close the gap.",
			"sphere":	"Aghainst powerful single target disables or burst damage.",
			"lotus_orb":	"For offlane Pugna to reflect, dispel and armor.",
			"aghanims_shard":	"For an additional Life Drain if the fights are long."
		}
	},
	"Queen of Pain": {
		builds: [
			{
				roles: [],
				steam_guide_id: 1640804415,
				abilities: [
					"queenofpain_scream_of_pain",	// 1
					"queenofpain_shadow_strike",	// 2
					"queenofpain_shadow_strike",	// 3
					"queenofpain_blink",	// 4
					"queenofpain_scream_of_pain",	// 5
					"",	// 6
					"",	// 7
					"",	// 8
					"",	// 9
					"",	// 10
					"",	// 11
					"",	// 12
					"",	// 13
					"",	// 14
					"",	// 15
					"",	// 16
					"",	// 17
					"",	// 18
					"",	// 19
					"",	// 20
					"",	// 21
					"",	// 22
					"",	// 23
					"",	// 24
					""	// 25
				],
				items: {
					starting:	["tango","circlet","faerie_fire","branches","mantle","ward_observer","magic_stick"],
					early_game:	["bottle","null_talisman","boots","power_treads"],
					mid_game:	["orchid","witch_blade","aghanims_shard","kaya_and_sange","aether_lens","cyclone","travel_boots"],
					late_game:	["shivas_guard","ultimate_scepter","octarine_core","aeon_disk","sheepstick","bloodthorn"],
					situational:	["infused_raindrop","black_king_bar","sphere"],
					core:	["orchid","aghanims_shard"],
					neutral:	[]
				},
			}
		],
		ability_tooltips: {
		},
		item_tooltips: {
			"magic_stick":	"If you expect high frequency of spells being used on the lane.",
			"infused_raindrop":	"On hero against magical burst.",
			"black_king_bar":	"Against a lot of disables, magical damage and as a dispel.",
			"sphere":	"Aghainst powerful single target disables or burst damage."
		}
	},
	"Razor": {
		builds: [
			{
				roles: [],
				steam_guide_id: 1640804423,
				abilities: [
					"razor_static_link",	// 1
					"razor_plasma_field",	// 2
					"razor_static_link",	// 3
					"razor_plasma_field",	// 4
					"razor_static_link",	// 5
					"",	// 6
					"",	// 7
					"",	// 8
					"",	// 9
					"",	// 10
					"",	// 11
					"",	// 12
					"",	// 13
					"",	// 14
					"",	// 15
					"",	// 16
					"",	// 17
					"",	// 18
					"",	// 19
					"",	// 20
					"",	// 21
					"",	// 22
					"",	// 23
					"",	// 24
					""	// 25
				],
				items: {
					starting:	["tango","faerie_fire","circlet","branches","slippers","quelling_blade","ward_observer","magic_stick"],
					early_game:	["bottle","boots","power_treads","magic_wand","wraith_band","phase_boots","wind_lace"],
					mid_game:	["cyclone","sange_and_yasha","hood_of_defiance","travel_boots"],
					late_game:	["refresher","ultimate_scepter","assault","shivas_guard","satanic","butterfly","sheepstick"],
					situational:	["infused_raindrop","black_king_bar","blink","heavens_halberd","lotus_orb","monkey_king_bar","aeon_disk"],
					core:	["refresher"],
					neutral:	[]
				},
			}
		],
		ability_tooltips: {
		},
		item_tooltips: {
			"quelling_blade":	"For carry Razor",
			"ward_observer":	"For midlane Razor.",
			"magic_stick":	"If you expect high frequency of spells being used on the lane.",
			"bottle":	"For midlane Razor.",
			"sange_and_yasha":	"For midlane and carry Razor.",
			"hood_of_defiance":	"For offlane Razor.",
			"travel_boots":	"For midlane Razor.",
			"infused_raindrop":	"On hero against magical burst.",
			"black_king_bar":	"To get a good Static Link off.",
			"blink":	"To jump to a hero you want to Static Link.",
			"heavens_halberd":	"For offlane Razor. Especially good against ranged right-clickers.",
			"lotus_orb":	"For offlane Razor to reflect, dispel and armor.",
			"monkey_king_bar":	"Against evasion.",
			"aeon_disk":	"To survive long lasting disables and burst."
		}
	},
	"Riki": {
		builds: [
			{
				roles: [],
				steam_guide_id: 1640804432,
				abilities: [
					"riki_blink_strike",	// 1
					"riki_tricks_of_the_trade",	// 2
					"riki_blink_strike",	// 3
					"riki_tricks_of_the_trade",	// 4
					"riki_blink_strike",	// 5
					"",	// 6
					"",	// 7
					"",	// 8
					"",	// 9
					"",	// 10
					"",	// 11
					"",	// 12
					"",	// 13
					"",	// 14
					"",	// 15
					"",	// 16
					"",	// 17
					"",	// 18
					"",	// 19
					"",	// 20
					"",	// 21
					"",	// 22
					"",	// 23
					"",	// 24
					""	// 25
				],
				items: {
					starting:	["tango","quelling_blade","branches","circlet","slippers","faerie_fire","magic_stick"],
					early_game:	["power_treads","magic_wand","orb_of_corrosion","wraith_band"],
					mid_game:	["diffusal_blade","yasha","manta","basher","sange_and_yasha","lesser_crit"],
					late_game:	["abyssal_blade","skadi","butterfly","greater_crit"],
					situational:	["infused_raindrop","black_king_bar","blink","aghanims_shard","nullifier"],
					core:	["power_treads","diffusal_blade","yasha","basher"],
					neutral:	[]
				},
			}
		],
		ability_tooltips: {
		},
		item_tooltips: {
			"magic_stick":	"If you expect high frequency of spells being used on the lane.",
			"orb_of_corrosion":	"If you can pressure on the lane.",
			"manta":	"Upon activation dispels Dust of Appearance from you.",
			"infused_raindrop":	"On hero against magical burst.",
			"black_king_bar":	"Against a lot of disables, magical damage and as a dispel.",
			"blink":	"To close the gap and jump out from Tricks of Trade.",
			"aghanims_shard":	"For extra control.",
			"nullifier":	"To dispel defensive spells and items."
		}
	},
	"Rubick": {
		builds: [
			{
				roles: [],
				steam_guide_id: 1640804443,
				abilities: [
					"rubick_fade_bolt",	// 1
					"rubick_telekinesis",	// 2
					"rubick_fade_bolt",	// 3
					"rubick_arcane_supremacy",	// 4
					"rubick_fade_bolt",	// 5
					"",	// 6
					"",	// 7
					"",	// 8
					"",	// 9
					"",	// 10
					"",	// 11
					"",	// 12
					"",	// 13
					"",	// 14
					"",	// 15
					"",	// 16
					"",	// 17
					"",	// 18
					"",	// 19
					"",	// 20
					"",	// 21
					"",	// 22
					"",	// 23
					"",	// 24
					""	// 25
				],
				items: {
					starting:	["tango","boots","faerie_fire","flask","branches","circlet","enchanted_mango","ward_observer","ward_sentry","magic_stick"],
					early_game:	["boots","arcane_boots","tranquil_boots","magic_wand","null_talisman","ring_of_basilius","urn_of_shadows"],
					mid_game:	["aether_lens","blink","ghost","force_staff","glimmer_cape","cyclone"],
					late_game:	["aeon_disk","octarine_core","ultimate_scepter"],
					situational:	["infused_raindrop","lotus_orb","aghanims_shard"],
					core:	["aether_lens","blink"],
					neutral:	[]
				},
			}
		],
		ability_tooltips: {
		},
		item_tooltips: {
			"ward_sentry":	"To block or unblock the pull camp.",
			"magic_stick":	"If you expect high frequency of spells being used on the lane.",
			"ring_of_basilius":	"If your laning partner uses a lot of mana early.",
			"infused_raindrop":	"On hero against magical burst.",
			"lotus_orb":	"To reflect, dispel and armor.",
			"aghanims_shard":	"To reposition an ally in a bad position and to get Aghanim's Shard upgrades on stolen spells."
		}
	},
	"Sand King": {
		builds: [
			{
				roles: [],
				steam_guide_id: 1640804451,
				abilities: [
					"sandking_caustic_finale",	// 1
					"sandking_burrowstrike",	// 2
					"sandking_sand_storm",	// 3
					"sandking_sand_storm",	// 4
					"sandking_sand_storm",	// 5
					"",	// 6
					"",	// 7
					"",	// 8
					"",	// 9
					"",	// 10
					"",	// 11
					"",	// 12
					"",	// 13
					"",	// 14
					"",	// 15
					"",	// 16
					"",	// 17
					"",	// 18
					"",	// 19
					"",	// 20
					"",	// 21
					"",	// 22
					"",	// 23
					"",	// 24
					""	// 25
				],
				items: {
					starting:	["tango","quelling_blade","flask","branches","gauntlets","ring_of_protection","faerie_fire","enchanted_mango","magic_stick"],
					early_game:	["boots","magic_wand","soul_ring","bracer","tranquil_boots","vanguard","arcane_boots"],
					mid_game:	["blink","cyclone","travel_boots","force_staff","ghost","hood_of_defiance","veil_of_discord"],
					late_game:	["ultimate_scepter","ethereal_blade","sheepstick"],
					situational:	["lotus_orb","black_king_bar","heavens_halberd","aghanims_shard","aeon_disk"],
					core:	["blink","cyclone"],
					neutral:	[]
				},
			}
		],
		ability_tooltips: {
		},
		item_tooltips: {
			"magic_stick":	"If you expect high frequency of spells being used on the lane.",
			"lotus_orb":	"To reflect, dispel and armor.",
			"black_king_bar":	"Against a lot of disables, magical damage and as a dispel.",
			"heavens_halberd":	"Especially good against ranged right-clickers.",
			"aghanims_shard":	"For extra AoE damage against illusions and waveclear."
		}
	},
	"Shadow Demon": {
		builds: [
			{
				roles: [],
				steam_guide_id: 1640804460,
				abilities: [
					"shadow_demon_disruption",	// 1
					"shadow_demon_shadow_poison",	// 2
					"shadow_demon_shadow_poison",	// 3
					"shadow_demon_soul_catcher",	// 4
					"shadow_demon_shadow_poison",	// 5
					"",	// 6
					"",	// 7
					"",	// 8
					"",	// 9
					"",	// 10
					"",	// 11
					"",	// 12
					"",	// 13
					"",	// 14
					"",	// 15
					"",	// 16
					"",	// 17
					"",	// 18
					"",	// 19
					"",	// 20
					"",	// 21
					"",	// 22
					"",	// 23
					"",	// 24
					""	// 25
				],
				items: {
					starting:	["tango","flask","enchanted_mango","clarity","faerie_fire","branches","sobi_mask","ring_of_basilius","ward_observer","ward_sentry","magic_stick"],
					early_game:	["boots","arcane_boots","tranquil_boots","magic_wand"],
					mid_game:	["aether_lens","force_staff","blink","glimmer_cape","ghost","solar_crest","ancient_janggo"],
					late_game:	["ultimate_scepter","aeon_disk","sheepstick","octarine_core"],
					situational:	["infused_raindrop","lotus_orb","aghanims_shard"],
					core:	["aether_lens"],
					neutral:	[]
				},
			}
		],
		ability_tooltips: {
		},
		item_tooltips: {
			"ring_of_basilius":	"If your laning partner uses a lot of mana early.",
			"ward_sentry":	"To block or unblock the pull camp.",
			"magic_stick":	"If you expect high frequency of spells being used on the lane.",
			"ultimate_scepter":	"Applies break effect.",
			"infused_raindrop":	"On hero against magical burst.",
			"lotus_orb":	"To reflect, dispel and armor.",
			"aghanims_shard":	"If there are a lot of dispellable debuffs cast on your teammates."
		}
	},
	"Shadow Fiend": {
		builds: [
			{
				roles: [],
				steam_guide_id: 1640804468,
				abilities: [
					"nevermore_shadowraze1",	// 1
					"nevermore_necromastery",	// 2
					"nevermore_shadowraze1",	// 3
					"nevermore_necromastery",	// 4
					"nevermore_shadowraze1",	// 5
					"",	// 6
					"",	// 7
					"",	// 8
					"",	// 9
					"",	// 10
					"",	// 11
					"",	// 12
					"",	// 13
					"",	// 14
					"",	// 15
					"",	// 16
					"",	// 17
					"",	// 18
					"",	// 19
					"",	// 20
					"",	// 21
					"",	// 22
					"",	// 23
					"",	// 24
					""	// 25
				],
				items: {
					starting:	["enchanted_mango","tango","branches","faerie_fire","circlet","ward_observer","magic_stick"],
					early_game:	["bottle","boots","magic_wand","travel_boots","power_treads"],
					mid_game:	["cyclone","ghost","yasha","dragon_lance","lesser_crit","sange_and_yasha","invis_sword"],
					late_game:	["arcane_blink","ethereal_blade","sheepstick","refresher","satanic","greater_crit"],
					situational:	["infused_raindrop","black_king_bar","sphere","aghanims_shard","monkey_king_bar"],
					core:	[],
					neutral:	[]
				},
			}
		],
		ability_tooltips: {
		},
		item_tooltips: {
			"magic_stick":	"If you expect high frequency of spells being used on the lane.",
			"travel_boots":	"For magical build.",
			"power_treads":	"For right-click build.",
			"cyclone":	"For magical build.",
			"ghost":	"For magical build.",
			"yasha":	"For right-click build.",
			"dragon_lance":	"For right-click build.",
			"lesser_crit":	"For right-click build.",
			"sange_and_yasha":	"For right-click build.",
			"invis_sword":	"For right-click build.",
			"arcane_blink":	"For magical build.",
			"ethereal_blade":	"For magical build.",
			"sheepstick":	"For magical build.",
			"refresher":	"For magical build.",
			"satanic":	"For right-click build.",
			"greater_crit":	"For right-click build.",
			"infused_raindrop":	"On hero against magical burst.",
			"black_king_bar":	"To channel Requiem of Souls fully or to be able to right-click freely.",
			"sphere":	"Against powerful single target disabels and burst damage.",
			"aghanims_shard":	"For magical build to deal extra magical damage.",
			"monkey_king_bar":	"For right-click build against evasion."
		}
	},
	"Shadow Shaman": {
		builds: [
			{
				roles: [],
				steam_guide_id: 1640804478,
				abilities: [
					"shadow_shaman_ether_shock",	// 1
					"shadow_shaman_shackles",	// 2
					"shadow_shaman_ether_shock",	// 3
					"shadow_shaman_voodoo",	// 4
					"shadow_shaman_ether_shock",	// 5
					"",	// 6
					"",	// 7
					"",	// 8
					"",	// 9
					"",	// 10
					"",	// 11
					"",	// 12
					"",	// 13
					"",	// 14
					"",	// 15
					"",	// 16
					"",	// 17
					"",	// 18
					"",	// 19
					"",	// 20
					"",	// 21
					"",	// 22
					"",	// 23
					"",	// 24
					""	// 25
				],
				items: {
					starting:	["tango","boots","flask","faerie_fire","enchanted_mango","branches","wind_lace","ward_observer","ward_sentry","magic_stick"],
					early_game:	["boots","arcane_boots","tranquil_boots","magic_wand","ring_of_basilius"],
					mid_game:	["aether_lens","blink","aghanims_shard","ghost","force_staff","glimmer_cape","ancient_janggo"],
					late_game:	["aeon_disk","refresher","octarine_core","ultimate_scepter"],
					situational:	["infused_raindrop","black_king_bar","lotus_orb"],
					core:	["aether_lens","blink","aghanims_shard"],
					neutral:	[]
				},
			}
		],
		ability_tooltips: {
		},
		item_tooltips: {
			"ward_sentry":	"To block or unblock the pull camp.",
			"magic_stick":	"If you expect high frequency of spells being used on the lane.",
			"ring_of_basilius":	"If your laning partner uses a lot of mana early.",
			"infused_raindrop":	"On hero against magical burst.",
			"black_king_bar":	"To channel Shackles fully.",
			"lotus_orb":	"To reflect, dispel and armor."
		}
	},
	"Silencer": {
		builds: [
			{
				roles: [],
				steam_guide_id: 1640804488,
				abilities: [
					"silencer_glaives_of_wisdom",	// 1
					"silencer_curse_of_the_silent",	// 2
					"silencer_curse_of_the_silent",	// 3
					"silencer_last_word",	// 4
					"silencer_curse_of_the_silent",	// 5
					"",	// 6
					"",	// 7
					"",	// 8
					"",	// 9
					"",	// 10
					"",	// 11
					"",	// 12
					"",	// 13
					"",	// 14
					"",	// 15
					"",	// 16
					"",	// 17
					"",	// 18
					"",	// 19
					"",	// 20
					"",	// 21
					"",	// 22
					"",	// 23
					"",	// 24
					""	// 25
				],
				items: {
					starting:	["tango","flask","faerie_fire","branches","enchanted_mango","mantle","circlet","ward_observer","ward_sentry","magic_stick"],
					early_game:	["boots","tranquil_boots","magic_wand","power_treads","ring_of_basilius","null_talisman","urn_of_shadows"],
					mid_game:	["glimmer_cape","force_staff","ghost","ancient_janggo","dragon_lance","hurricane_pike","witch_blade","falcon_blade"],
					late_game:	["aeon_disk","sheepstick","moon_shard"],
					situational:	["infused_raindrop","lotus_orb","aghanims_shard"],
					core:	[],
					neutral:	[]
				},
			}
		],
		ability_tooltips: {
		},
		item_tooltips: {
			"ward_sentry":	"To block or unblock the pull camp.",
			"magic_stick":	"If you expect high frequency of spells being used on the lane.",
			"ring_of_basilius":	"If your laning partner uses a lot of mana early.",
			"infused_raindrop":	"On hero against magical burst.",
			"lotus_orb":	"To reflect, dispel and armor.",
			"aghanims_shard":	"In late game when you are dealing signifcant amounts of damage."
		}
	},
	"Skywrath Mage": {
		builds: [
			{
				roles: [],
				steam_guide_id: 1640804496,
				abilities: [
					"skywrath_mage_concussive_shot",	// 1
					"skywrath_mage_arcane_bolt",	// 2
					"skywrath_mage_concussive_shot",	// 3
					"skywrath_mage_ancient_seal",	// 4
					"skywrath_mage_concussive_shot",	// 5
					"",	// 6
					"",	// 7
					"",	// 8
					"",	// 9
					"",	// 10
					"",	// 11
					"",	// 12
					"",	// 13
					"",	// 14
					"",	// 15
					"",	// 16
					"",	// 17
					"",	// 18
					"",	// 19
					"",	// 20
					"",	// 21
					"",	// 22
					"",	// 23
					"",	// 24
					""	// 25
				],
				items: {
					starting:	["tango","circlet","mantle","enchanted_mango","flask","branches","clarity","faerie_fire","null_talisman","sobi_mask","ring_of_basilius","ward_observer","ward_sentry","magic_stick"],
					early_game:	["null_talisman","boots","arcane_boots","tranquil_boots","magic_wand"],
					mid_game:	["aether_lens","rod_of_atos","force_staff","ghost","travel_boots","veil_of_discord","glimmer_cape"],
					late_game:	["ultimate_scepter","aeon_disk","octarine_core","sheepstick"],
					situational:	["infused_raindrop","blink","invis_sword","aghanims_shard"],
					core:	["aether_lens","rod_of_atos"],
					neutral:	[]
				},
			}
		],
		ability_tooltips: {
		},
		item_tooltips: {
			"ring_of_basilius":	"If your laning partner uses a lot of mana early.",
			"ward_sentry":	"To block or unblock the pull camp.",
			"magic_stick":	"If you expect high frequency of spells being used on the lane.",
			"infused_raindrop":	"On hero against magical burst.",
			"blink":	"To close the gap.",
			"invis_sword":	"To hunt for kills.",
			"aghanims_shard":	"If you expect long fights and against physical damage lineups."
		}
	},
	"Slardar": {
		builds: [
			{
				roles: [],
				steam_guide_id: 1640804505,
				abilities: [
					"slardar_slithereen_crush",	// 1
					"slardar_bash",	// 2
					"slardar_bash",	// 3
					"slardar_sprint",	// 4
					"slardar_bash",	// 5
					"",	// 6
					"",	// 7
					"",	// 8
					"",	// 9
					"",	// 10
					"",	// 11
					"",	// 12
					"",	// 13
					"",	// 14
					"",	// 15
					"",	// 16
					"",	// 17
					"",	// 18
					"",	// 19
					"",	// 20
					"",	// 21
					"",	// 22
					"",	// 23
					"",	// 24
					""	// 25
				],
				items: {
					starting:	["tango","quelling_blade","gauntlets","branches","circlet","faerie_fire","flask","bracer","ring_of_protection","magic_stick"],
					early_game:	["power_treads","magic_wand","bracer","orb_of_corrosion"],
					mid_game:	["blink","echo_sabre","ultimate_scepter","hood_of_defiance"],
					late_game:	["assault","moon_shard","satanic"],
					situational:	["hand_of_midas","black_king_bar","heavens_halberd"],
					core:	["power_treads","blink"],
					neutral:	[]
				},
			}
		],
		ability_tooltips: {
		},
		item_tooltips: {
			"magic_stick":	"If you expect high frequency of spells being used on the lane.",
			"orb_of_corrosion":	"If you can pressure on the lane.",
			"echo_sabre":	"Can be disassembled.",
			"hand_of_midas":	"If you can get it early.",
			"black_king_bar":	"Against a lot of disables, magical damage and as a dispel.",
			"heavens_halberd":	"Especially good against ranged right-clickers."
		}
	},
	"Slark": {
		builds: [
			{
				roles: [],
				steam_guide_id: 1640804517,
				abilities: [
					"slark_essence_shift",	// 1
					"slark_pounce",	// 2
					"slark_dark_pact",	// 3
					"slark_dark_pact",	// 4
					"slark_dark_pact",	// 5
					"",	// 6
					"",	// 7
					"",	// 8
					"",	// 9
					"",	// 10
					"",	// 11
					"",	// 12
					"",	// 13
					"",	// 14
					"",	// 15
					"",	// 16
					"",	// 17
					"",	// 18
					"",	// 19
					"",	// 20
					"",	// 21
					"",	// 22
					"",	// 23
					"",	// 24
					""	// 25
				],
				items: {
					starting:	["tango","quelling_blade","branches","circlet","faerie_fire","slippers","orb_of_venom","magic_stick"],
					early_game:	["power_treads","magic_wand","wraith_band","orb_of_corrosion"],
					mid_game:	["echo_sabre","sange_and_yasha","basher","diffusal_blade"],
					late_game:	["ultimate_scepter","skadi","abyssal_blade","satanic"],
					situational:	["infused_raindrop","hand_of_midas","black_king_bar","blink","silver_edge","monkey_king_bar","nullifier"],
					core:	["power_treads","echo_sabre","sange_and_yasha"],
					neutral:	[]
				},
			}
		],
		ability_tooltips: {
		},
		item_tooltips: {
			"orb_of_venom":	"If you can pressure on the lane.",
			"magic_stick":	"If you expect high frequency of spells being used on the lane.",
			"orb_of_corrosion":	"If you can pressure on the lane.",
			"echo_sabre":	"Can be disassembled.",
			"infused_raindrop":	"On hero against magical burst.",
			"hand_of_midas":	"If you can get it early.",
			"black_king_bar":	"Against a lot of disables, magical damage and as a dispel.",
			"blink":	"To close the gap.",
			"silver_edge":	"For break effect and to close the gap.",
			"monkey_king_bar":	"Against evasion.",
			"nullifier":	"To dispel defensive spells and items."
		}
	},
	"Snapfire": {
		builds: [
			{
				roles: [],
				steam_guide_id: 1640804525,
				abilities: [
					"snapfire_scatterblast",	// 1
					"snapfire_firesnap_cookie",	// 2
					"snapfire_scatterblast",	// 3
					"snapfire_firesnap_cookie",	// 4
					"snapfire_scatterblast",	// 5
					"",	// 6
					"",	// 7
					"",	// 8
					"",	// 9
					"",	// 10
					"",	// 11
					"",	// 12
					"",	// 13
					"",	// 14
					"",	// 15
					"",	// 16
					"",	// 17
					"",	// 18
					"",	// 19
					"",	// 20
					"",	// 21
					"",	// 22
					"",	// 23
					"",	// 24
					""	// 25
				],
				items: {
					starting:	["tango","flask","blight_stone","faerie_fire","enchanted_mango","branches","ward_observer","ward_sentry","magic_stick"],
					early_game:	["boots","magic_wand","tranquil_boots","arcane_boots","ring_of_basilius"],
					mid_game:	["solar_crest","aghanims_shard","blink","force_staff","glimmer_cape","ghost","mekansm","guardian_greaves","aether_lens","veil_of_discord"],
					late_game:	["aeon_disk","ultimate_scepter","ethereal_blade","octarine_core","sheepstick"],
					situational:	["infused_raindrop","lotus_orb"],
					core:	["solar_crest","aghanims_shard","blink"],
					neutral:	[]
				},
			}
		],
		ability_tooltips: {
		},
		item_tooltips: {
			"ward_sentry":	"To block or unblock the pull camp.",
			"magic_stick":	"If you expect high frequency of spells being used on the lane.",
			"ring_of_basilius":	"If your laning partner uses a lot of mana early.",
			"blink":	"Goes well with Aghanim's Shard and Aghanim's Scepter.",
			"infused_raindrop":	"On hero against magical burst.",
			"lotus_orb":	"To reflect, dispel and armor."
		}
	},
	"Sniper": {
		builds: [
			{
				roles: [],
				steam_guide_id: 1640804535,
				abilities: [
					"sniper_shrapnel",	// 1
					"sniper_headshot",	// 2
					"sniper_shrapnel",	// 3
					"sniper_take_aim",	// 4
					"sniper_shrapnel",	// 5
					"",	// 6
					"",	// 7
					"",	// 8
					"",	// 9
					"",	// 10
					"",	// 11
					"",	// 12
					"",	// 13
					"",	// 14
					"",	// 15
					"",	// 16
					"",	// 17
					"",	// 18
					"",	// 19
					"",	// 20
					"",	// 21
					"",	// 22
					"",	// 23
					"",	// 24
					""	// 25
				],
				items: {
					starting:	["tango","faerie_fire","circlet","branches","slippers","flask","boots","wind_lace","ward_observer","ward_sentry","magic_stick"],
					early_game:	["wraith_band","boots","power_treads","magic_wand","tranquil_boots","ring_of_basilius","urn_of_shadows"],
					mid_game:	["dragon_lance","maelstrom","hurricane_pike","ultimate_scepter","aghanims_shard","aether_lens","lesser_crit","yasha","sange_and_yasha","ghost","falcon_blade","glimmer_cape","force_staff"],
					late_game:	["greater_crit","mjollnir","skadi","octarine_core","satanic"],
					situational:	["infused_raindrop","hand_of_midas","black_king_bar","blink","monkey_king_bar"],
					core:	["power_treads","tranquil_boots","dragon_lance","maelstrom","ultimate_scepter","aghanims_shard"],
					neutral:	[]
				},
			}
		],
		ability_tooltips: {
		},
		item_tooltips: {
			"boots":	"For support Sniper.",
			"wind_lace":	"For support Sniper.",
			"ward_sentry":	"For support Sniper to block or unblock the pull camp.",
			"magic_stick":	"If you expect high frequency of spells being used on the lane.",
			"wraith_band":	"For midlane Sniper.",
			"power_treads":	"For midlane Sniper.",
			"tranquil_boots":	"For support Sniper",
			"ring_of_basilius":	"For support Sniper if your laning partner uses a lot of mana early.",
			"urn_of_shadows":	"For support Sniper.",
			"dragon_lance":	"For midlane Sniper. Can be disassembled.",
			"maelstrom":	"For midlane Sniper",
			"hurricane_pike":	"For midlane Sniper.",
			"ultimate_scepter":	"For support Sniper.",
			"aghanims_shard":	"For support Sniper.",
			"aether_lens":	"For support Sniper.",
			"lesser_crit":	"For midlane Sniper.",
			"yasha":	"For midlane Sniper.",
			"sange_and_yasha":	"For midlane Sniper.",
			"ghost":	"For support Sniper.",
			"falcon_blade":	"For support Sniper.",
			"glimmer_cape":	"For support Sniper.",
			"greater_crit":	"For midlane Sniper.",
			"mjollnir":	"For midlane Sniper.",
			"skadi":	"For midlane Sniper.",
			"octarine_core":	"For support Sniper.",
			"satanic":	"For midlane Sniper.",
			"infused_raindrop":	"On hero against magical burst.",
			"hand_of_midas":	"For midlane Sniper if you can get it early.",
			"black_king_bar":	"For midlane Sniper against a lot of disables, magical damage and as a dispel.",
			"blink":	"For extra mobility.",
			"monkey_king_bar":	"For midlane Sniper against evasion."
		}
	},
	"Spectre": {
		builds: [
			{
				roles: [],
				steam_guide_id: 1640804547,
				abilities: [
					"spectre_spectral_dagger",	// 1
					"spectre_dispersion",	// 2
					"spectre_spectral_dagger",	// 3
					"spectre_dispersion",	// 4
					"spectre_spectral_dagger",	// 5
					"",	// 6
					"",	// 7
					"",	// 8
					"",	// 9
					"",	// 10
					"",	// 11
					"",	// 12
					"",	// 13
					"",	// 14
					"",	// 15
					"",	// 16
					"",	// 17
					"",	// 18
					"",	// 19
					"",	// 20
					"",	// 21
					"",	// 22
					"",	// 23
					"",	// 24
					""	// 25
				],
				items: {
					starting:	["tango","quelling_blade","branches","faerie_fire","slippers","circlet","magic_stick"],
					early_game:	["magic_wand","power_treads","wraith_band"],
					mid_game:	["echo_sabre","blade_mail","manta","basher","diffusal_blade","radiance"],
					late_game:	["skadi","abyssal_blade","butterfly","ultimate_scepter","moon_shard"],
					situational:	["infused_raindrop","hand_of_midas","black_king_bar","nullifier","orchid","aghanims_shard"],
					core:	["power_treads","manta"],
					neutral:	[]
				},
			}
		],
		ability_tooltips: {
		},
		item_tooltips: {
			"magic_stick":	"If you expect high frequency of spells being used on the lane.",
			"echo_sabre":	"Can be disassembled.",
			"diffusal_blade":	"Goes well with Manta.",
			"radiance":	"Against illusion, clone and summon based heroes.",
			"infused_raindrop":	"On hero against magical burst.",
			"hand_of_midas":	"If you can get it early.",
			"black_king_bar":	"Against breaks, disables, magical damage and as a dispel.",
			"nullifier":	"To dispel defensive spells and items.",
			"orchid":	"Against heroes with escaping spells.",
			"aghanims_shard":	"To close the gap once you get damage by backline hero."
		}
	},
	"Spirit Breaker": {
		builds: [
			{
				roles: [],
				steam_guide_id: 1640804560,
				abilities: [
					"spirit_breaker_charge_of_darkness",	// 1
					"spirit_breaker_greater_bash",	// 2
					"spirit_breaker_bulldoze",	// 3
					"spirit_breaker_greater_bash",	// 4
					"spirit_breaker_greater_bash",	// 5
					"",	// 6
					"",	// 7
					"",	// 8
					"",	// 9
					"",	// 10
					"",	// 11
					"",	// 12
					"",	// 13
					"",	// 14
					"",	// 15
					"",	// 16
					"",	// 17
					"",	// 18
					"",	// 19
					"",	// 20
					"",	// 21
					"",	// 22
					"",	// 23
					"",	// 24
					""	// 25
				],
				items: {
					starting:	["tango","boots","orb_of_venom","flask","faerie_fire","enchanted_mango","branches","circlet","ring_of_protection","ward_observer","ward_sentry","magic_stick"],
					early_game:	["boots","phase_boots","magic_wand","urn_of_shadows","tranquil_boots","orb_of_corrosion","power_treads","bracer"],
					mid_game:	["ultimate_scepter","blade_mail","hood_of_defiance","ancient_janggo","glimmer_cape","ghost"],
					late_game:	["assault","vladmir","moon_shard"],
					situational:	["spirit_vessel","pipe","black_king_bar","heavens_halberd","lotus_orb","aghanims_shard"],
					core:	[],
					neutral:	[]
				},
			}
		],
		ability_tooltips: {
		},
		item_tooltips: {
			"orb_of_venom":	"If you can pressure on the lane.",
			"ward_sentry":	"To block or unblock the pull camp.",
			"magic_stick":	"If you expect high frequency of spells being used on the lane.",
			"orb_of_corrosion":	"If you can pressure on the lane.",
			"ancient_janggo":	"If you are grouping up a lot as a team in midgame and if you have summons.",
			"spirit_vessel":	"Against heavy healing lineup.",
			"black_king_bar":	"Against disables, magical damage and as a dispel.",
			"heavens_halberd":	"Especially good against ranged right-clickers.",
			"lotus_orb":	"To reflect, dispel and armor.",
			"aghanims_shard":	"For break effect."
		}
	},
	"Storm Spirit": {
		builds: [
			{
				roles: [],
				steam_guide_id: 1640804570,
				abilities: [
					"storm_spirit_static_remnant",	// 1
					"storm_spirit_overload",	// 2
					"storm_spirit_electric_vortex",	// 3
					"storm_spirit_static_remnant",	// 4
					"storm_spirit_static_remnant",	// 5
					"",	// 6
					"",	// 7
					"",	// 8
					"",	// 9
					"",	// 10
					"",	// 11
					"",	// 12
					"",	// 13
					"",	// 14
					"",	// 15
					"",	// 16
					"",	// 17
					"",	// 18
					"",	// 19
					"",	// 20
					"",	// 21
					"",	// 22
					"",	// 23
					"",	// 24
					""	// 25
				],
				items: {
					starting:	["tango","faerie_fire","circlet","branches","mantle","ward_observer","magic_stick"],
					early_game:	["bottle","null_talisman","power_treads","magic_stick"],
					mid_game:	["orchid","kaya","kaya_and_sange","bloodstone","cyclone"],
					late_game:	["ultimate_scepter","shivas_guard","bloodthorn","sheepstick","aeon_disk"],
					situational:	["infused_raindrop","black_king_bar","sphere","aghanims_shard"],
					core:	["power_treads","orchid","kaya"],
					neutral:	[]
				},
			}
		],
		ability_tooltips: {
		},
		item_tooltips: {
			"magic_stick":	"If you expect high frequency of spells being used on the lane.",
			"magic_stick":	"If you expect high frequency of spells being used on the lane.",
			"infused_raindrop":	"On hero against magical burst.",
			"black_king_bar":	"Against disables, magical damage and as a dispel.",
			"sphere":	"Against powerful single target disables and burst of damage.",
			"aghanims_shard":	"If you are lacking damage as team."
		}
	},
	"Sven": {
		builds: [
			{
				roles: [],
				steam_guide_id: 1640804579,
				abilities: [
					"sven_storm_bolt",	// 1
					"sven_warcry",	// 2
					"sven_great_cleave",	// 3
					"sven_great_cleave",	// 4
					"sven_great_cleave",	// 5
					"",	// 6
					"",	// 7
					"",	// 8
					"",	// 9
					"",	// 10
					"",	// 11
					"",	// 12
					"",	// 13
					"",	// 14
					"",	// 15
					"",	// 16
					"",	// 17
					"",	// 18
					"",	// 19
					"",	// 20
					"",	// 21
					"",	// 22
					"",	// 23
					"",	// 24
					""	// 25
				],
				items: {
					starting:	["tango","quelling_blade","branches","enchanted_mango","gauntlets","faerie_fire","circlet","magic_stick"],
					early_game:	["power_treads","magic_wand","bracer","mask_of_madness"],
					mid_game:	["echo_sabre","blink","lesser_crit","sange_and_yasha"],
					late_game:	["greater_crit","swift_blink","assault","satanic","bloodthorn"],
					situational:	["black_king_bar","aghanims_shard","monkey_king_bar","ultimate_scepter"],
					core:	["power_treads","mask_of_madness","echo_sabre","blink"],
					neutral:	[]
				},
			}
		],
		ability_tooltips: {
		},
		item_tooltips: {
			"magic_stick":	"If you expect high frequency of spells being used on the lane.",
			"echo_sabre":	"Can be disassembled.",
			"blink":	"To close the gap.",
			"black_king_bar":	"Against disables, magical damage and as a dispel.",
			"aghanims_shard":	"To dispel defensive items and spells with Storm Hammer.",
			"monkey_king_bar":	"Against evasion.",
			"ultimate_scepter":	"For extra mobility."
		}
	},
	"Techies": {
		builds: [
			{
				roles: [],
				steam_guide_id: 1640804587,
				abilities: [
					"techies_suicide",	// 1
					"techies_land_mines",	// 2
					"techies_land_mines",	// 3
					"techies_stasis_trap",	// 4
					"techies_land_mines",	// 5
					"",	// 6
					"",	// 7
					"",	// 8
					"",	// 9
					"",	// 10
					"",	// 11
					"",	// 12
					"",	// 13
					"",	// 14
					"",	// 15
					"",	// 16
					"",	// 17
					"",	// 18
					"",	// 19
					"",	// 20
					"",	// 21
					"",	// 22
					"",	// 23
					"",	// 24
					""	// 25
				],
				items: {
					starting:	["tango","flask","boots","faerie_fire","ring_of_regen","gauntlets","ward_observer","ward_sentry","magic_stick"],
					early_game:	["boots","tranquil_boots","soul_ring","arcane_boots","null_talisman","magic_wand"],
					mid_game:	["ultimate_scepter","force_staff","aether_lens","kaya","glimmer_cape","ghost"],
					late_game:	["octarine_core","aeon_disk","travel_boots","sheepstick","bloodstone"],
					situational:	["infused_raindrop","aghanims_shard","blink"],
					core:	["soul_ring","ultimate_scepter"],
					neutral:	[]
				},
			}
		],
		ability_tooltips: {
		},
		item_tooltips: {
			"ward_sentry":	"To block or unblock the pull camp.",
			"magic_stick":	"If you expect high frequency of spells being used on the lane.",
			"travel_boots":	"For extra mobility around the map.",
			"infused_raindrop":	"On hero against magical burst.",
			"aghanims_shard":	"For extra control.",
			"blink":	"For extra mobility around the map."
		}
	},
	"Templar Assassin": {
		builds: [
			{
				roles: [],
				steam_guide_id: 1640804595,
				abilities: [
					"templar_assassin_psi_blades",	// 1
					"templar_assassin_refraction",	// 2
					"templar_assassin_refraction",	// 3
					"templar_assassin_psi_blades",	// 4
					"templar_assassin_refraction",	// 5
					"",	// 6
					"",	// 7
					"",	// 8
					"",	// 9
					"",	// 10
					"",	// 11
					"",	// 12
					"",	// 13
					"",	// 14
					"",	// 15
					"",	// 16
					"",	// 17
					"",	// 18
					"",	// 19
					"",	// 20
					"",	// 21
					"",	// 22
					"",	// 23
					"",	// 24
					""	// 25
				],
				items: {
					starting:	["tango","faerie_fire","quelling_blade","branches","circlet","slippers","ward_observer","magic_stick"],
					early_game:	["bottle","power_treads","dragon_lance","magic_wand","wraith_band"],
					mid_game:	["desolator","blink","lesser_crit","hurricane_pike","orchid"],
					late_game:	["greater_crit","swift_blink","butterfly","moon_shard"],
					situational:	["infused_raindrop","black_king_bar","aghanims_shard","ultimate_scepter","monkey_king_bar","nullifier","sphere"],
					core:	["power_treads","dragon_lance","desolator","blink"],
					neutral:	[]
				},
			}
		],
		ability_tooltips: {
		},
		item_tooltips: {
			"ward_observer":	"For midlane Templar Assasin.",
			"magic_stick":	"If you expect high frequency of spells being used on the lane.",
			"infused_raindrop":	"On hero against magical burst.",
			"black_king_bar":	"Against disables, magical damage and as a dispel.",
			"aghanims_shard":	"For silence and extra vision.",
			"ultimate_scepter":	"To splitpush and against it.",
			"monkey_king_bar":	"Against evasion.",
			"nullifier":	"To dispel defensive items and spells.",
			"sphere":	"Against powerful single target disables and burst damage."
		}
	},
	"Terrorblade": {
		builds: [
			{
				roles: [],
				steam_guide_id: 1640804604,
				abilities: [
					"terrorblade_reflection",	// 1
					"terrorblade_metamorphosis",	// 2
					"terrorblade_metamorphosis",	// 3
					"terrorblade_conjure_image",	// 4
					"terrorblade_conjure_image",	// 5
					"",	// 6
					"",	// 7
					"",	// 8
					"",	// 9
					"",	// 10
					"",	// 11
					"",	// 12
					"",	// 13
					"",	// 14
					"",	// 15
					"",	// 16
					"",	// 17
					"",	// 18
					"",	// 19
					"",	// 20
					"",	// 21
					"",	// 22
					"",	// 23
					"",	// 24
					""	// 25
				],
				items: {
					starting:	["tango","quelling_blade","branches","slippers","faerie_fire","circlet","magic_stick"],
					early_game:	["power_treads","magic_wand","wraith_band","ring_of_basilius"],
					mid_game:	["dragon_lance","yasha","manta","sange_and_yasha","lesser_crit"],
					late_game:	["skadi","greater_crit","satanic","butterfly"],
					situational:	["infused_raindrop","black_king_bar","blink","hurricane_pike","monkey_king_bar","ultimate_scepter"],
					core:	["power_treads","dragon_lance","yasha","skadi"],
					neutral:	[]
				},
			}
		],
		ability_tooltips: {
		},
		item_tooltips: {
			"magic_stick":	"If you expect high frequency of spells being used on the lane.",
			"dragon_lance":	"Can be disassembled.",
			"infused_raindrop":	"On hero against magical burst.",
			"black_king_bar":	"Against disables, magical damage and as a dispel.",
			"blink":	"To close the gap.",
			"hurricane_pike":	"To disengage from heroes like Slark and Troll.",
			"monkey_king_bar":	"Against evasion.",
			"ultimate_scepter":	"For extra control."
		}
	},
	"Tidehunter": {
		builds: [
			{
				roles: [],
				steam_guide_id: 1640804619,
				abilities: [
					"tidehunter_anchor_smash",	// 1
					"tidehunter_gush",	// 2
					"tidehunter_anchor_smash",	// 3
					"tidehunter_kraken_shell",	// 4
					"tidehunter_anchor_smash",	// 5
					"",	// 6
					"",	// 7
					"",	// 8
					"",	// 9
					"",	// 10
					"",	// 11
					"",	// 12
					"",	// 13
					"",	// 14
					"",	// 15
					"",	// 16
					"",	// 17
					"",	// 18
					"",	// 19
					"",	// 20
					"",	// 21
					"",	// 22
					"",	// 23
					"",	// 24
					""	// 25
				],
				items: {
					starting:	["tango","quelling_blade","branches","ring_of_protection","enchanted_mango","flask","gauntlets","faerie_fire","magic_stick"],
					early_game:	["soul_ring","boots","phase_boots","magic_wand","arcane_boots"],
					mid_game:	["hood_of_defiance","blink","ultimate_scepter","ghost","solar_crest","helm_of_the_dominator"],
					late_game:	["refresher","arcane_blink","shivas_guard","vladmir"],
					situational:	["pipe","heavens_halberd","lotus_orb","aghanims_shard"],
					core:	["blink"],
					neutral:	[]
				},
			}
		],
		ability_tooltips: {
		},
		item_tooltips: {
			"magic_stick":	"If you expect high frequency of spells being used on the lane.",
			"heavens_halberd":	"Especially good against ranged right-clickers.",
			"lotus_orb":	"To reflect, dispel and armor.",
			"aghanims_shard":	"For right-click build and to take buildings faster."
		}
	},
	"Timbersaw": {
		builds: [
			{
				roles: [],
				steam_guide_id: 1640804634,
				abilities: [
					"shredder_whirling_death",	// 1
					"shredder_reactive_armor",	// 2
					"shredder_reactive_armor",	// 3
					"shredder_timber_chain",	// 4
					"shredder_reactive_armor",	// 5
					"",	// 6
					"",	// 7
					"",	// 8
					"",	// 9
					"",	// 10
					"",	// 11
					"",	// 12
					"",	// 13
					"",	// 14
					"",	// 15
					"",	// 16
					"",	// 17
					"",	// 18
					"",	// 19
					"",	// 20
					"",	// 21
					"",	// 22
					"",	// 23
					"",	// 24
					""	// 25
				],
				items: {
					starting:	["tango","quelling_blade","ring_of_protection","flask","enchanted_mango","branches","gauntlets","faerie_fire","magic_stick"],
					early_game:	["soul_ring","arcane_boots","magic_wand","bracer","vanguard"],
					mid_game:	["hood_of_defiance","cyclone","sange","kaya_and_sange","aghanims_shard","kaya","eternal_shroud"],
					late_game:	["bloodstone","sheepstick","shivas_guard"],
					situational:	["pipe","heavens_halberd","lotus_orb","black_king_bar","blink"],
					core:	["soul_ring","arcane_boots","hood_of_defiance","cyclone","sange","aghanims_shard"],
					neutral:	[]
				},
			}
		],
		ability_tooltips: {
		},
		item_tooltips: {
			"magic_stick":	"If you expect high frequency of spells being used on the lane.",
			"heavens_halberd":	"Especially good against ranged right-clickers.",
			"lotus_orb":	"To reflect, dispel and armor.",
			"black_king_bar":	"Against disables, magical damage and as a dispel.",
			"blink":	"To close the gap quickly."
		}
	},
	"Tinker": {
		builds: [
			{
				roles: [],
				steam_guide_id: 1640804644,
				abilities: [
					"tinker_heat_seeking_missile",	// 1
					"tinker_laser",	// 2
					"tinker_heat_seeking_missile",	// 3
					"tinker_laser",	// 4
					"tinker_heat_seeking_missile",	// 5
					"",	// 6
					"",	// 7
					"",	// 8
					"",	// 9
					"",	// 10
					"",	// 11
					"",	// 12
					"",	// 13
					"",	// 14
					"",	// 15
					"",	// 16
					"",	// 17
					"",	// 18
					"",	// 19
					"",	// 20
					"",	// 21
					"",	// 22
					"",	// 23
					"",	// 24
					""	// 25
				],
				items: {
					starting:	["tango","faerie_fire","branches","circlet","ward_observer"],
					early_game:	["bottle","soul_ring","null_talisman","blink"],
					mid_game:	["ultimate_scepter","shivas_guard","overwhelming_blink","aether_lens","kaya","bloodstone","ghost","dagon"],
					late_game:	["sheepstick","aeon_disk","ethereal_blade"],
					situational:	["infused_raindrop","black_king_bar","aghanims_shard"],
					core:	["soul_ring","blink","ultimate_scepter"],
					neutral:	[]
				},
			}
		],
		ability_tooltips: {
		},
		item_tooltips: {
			"overwhelming_blink":	"Along with Shiva's Guard for waveclear and AoE damage.",
			"infused_raindrop":	"On hero against magical burst.",
			"black_king_bar":	"Against disables, magical damage and as a dispel.",
			"aghanims_shard":	"For extra AoE damage although Shiva's Guard and Overwhelming Blink are usually better."
		}
	},
	"Tiny": {
		builds: [
			{
				roles: [],
				steam_guide_id: 1640804671,
				abilities: [
					"tiny_tree_grab",	// 1
					"tiny_avalanche",	// 2
					"tiny_avalanche",	// 3
					"tiny_avalanche",	// 4
					"tiny_toss",	// 5
					"tiny_avalanche",	// 6
					"",	// 7
					"",	// 8
					"",	// 9
					"",	// 10
					"",	// 11
					"",	// 12
					"",	// 13
					"",	// 14
					"",	// 15
					"",	// 16
					"",	// 17
					"",	// 18
					"",	// 19
					"",	// 20
					"",	// 21
					"",	// 22
					"",	// 23
					"",	// 24
					""	// 25
				],
				items: {
					starting:	["tango","quelling_blade","faerie_fire","branches","boots","ward_observer","ward_sentry","magic_stick"],
					early_game:	["bottle","boots","phase_boots","magic_wand","power_treads","tranquil_boots","soul_ring"],
					mid_game:	["blink","echo_sabre","lesser_crit","aghanims_shard","ghost","cyclone","veil_of_discord","invis_sword","force_staff"],
					late_game:	["greater_crit","assault","ethereal_blade","overwhelming_blink","moon_shard","aeon_disk"],
					situational:	["hand_of_midas","black_king_bar","lotus_orb","ultimate_scepter"],
					core:	["blink","echo_sabre","lesser_crit","cyclone"],
					neutral:	[]
				},
			}
		],
		ability_tooltips: {
		},
		item_tooltips: {
			"boots":	"For support Tiny.",
			"ward_sentry":	"For support Tiny to block or unblock the pull camp.",
			"magic_stick":	"If you expect high frequency of spells being used on the lane.",
			"bottle":	"For midlane Tiny.",
			"phase_boots":	"For midlane Tiny.",
			"power_treads":	"For midlane Tiny.",
			"tranquil_boots":	"For support Tiny.",
			"echo_sabre":	"For midlane Tiny. Can be disassembled.",
			"lesser_crit":	"For midlane Tiny.",
			"aghanims_shard":	"For midlane Tiny.",
			"cyclone":	"For support Tiny.",
			"veil_of_discord":	"For support Tiny.",
			"invis_sword":	"For midlane Tiny.",
			"assault":	"For midlane Tiny.",
			"overwhelming_blink":	"For support Tiny.",
			"moon_shard":	"For midlane Tiny.",
			"aeon_disk":	"For support Tiny.",
			"hand_of_midas":	"For midlane Tiny if you can get it early.",
			"black_king_bar":	"For midlane Tiny against disables, magical damage and as a dispel.",
			"lotus_orb":	"For support Tiny to reflect, dispel and armor.",
			"ultimate_scepter":	"For midlane Tiny for additional AoE damage."
		}
	},
	"Treant Protector": {
		builds: [
			{
				roles: [],
				steam_guide_id: 1640804657,
				abilities: [
					"treant_natures_grasp",	// 1
					"treant_leech_seed",	// 2
					"treant_natures_grasp",	// 3
					"treant_living_armor",	// 4
					"treant_natures_grasp",	// 5
					"",	// 6
					"",	// 7
					"",	// 8
					"",	// 9
					"",	// 10
					"",	// 11
					"",	// 12
					"",	// 13
					"",	// 14
					"",	// 15
					"",	// 16
					"",	// 17
					"",	// 18
					"",	// 19
					"",	// 20
					"",	// 21
					"",	// 22
					"",	// 23
					"",	// 24
					""	// 25
				],
				items: {
					starting:	["tango","flask","orb_of_venom","faerie_fire","boots","enchanted_mango","branches","ward_observer","ward_sentry","magic_stick"],
					early_game:	["boots","tranquil_boots","arcane_boots","magic_wand","ring_of_basilius"],
					mid_game:	["holy_locket","blink","aghanims_shard","force_staff","solar_crest","meteor_hammer","glimmer_cape","veil_of_discord","mekansm"],
					late_game:	["ultimate_scepter","aeon_disk","refresher","sheepstick"],
					situational:	["infused_raindrop","lotus_orb"],
					core:	["holy_locket","blink"],
					neutral:	[]
				},
			}
		],
		ability_tooltips: {
		},
		item_tooltips: {
			"orb_of_venom":	"If you can pressure on the lane.",
			"ward_sentry":	"To block or unblock the pull camp.",
			"magic_stick":	"If you expect high frequency of spells being used on the lane.",
			"ring_of_basilius":	"If your laning partner uses a lot of mana early.",
			"infused_raindrop":	"On hero against magical burst.",
			"lotus_orb":	"To reflect, dispel and armor."
		}
	},
	"Troll Warlord": {
		builds: [
			{
				roles: [],
				steam_guide_id: 1640804682,
				abilities: [
					"troll_warlord_whirling_axes_ranged",	// 1
					"troll_warlord_berserkers_rage",	// 2
					"troll_warlord_fervor",	// 3
					"troll_warlord_whirling_axes_ranged",	// 4
					"troll_warlord_whirling_axes_ranged",	// 5
					"",	// 6
					"",	// 7
					"",	// 8
					"",	// 9
					"",	// 10
					"",	// 11
					"",	// 12
					"",	// 13
					"",	// 14
					"",	// 15
					"",	// 16
					"",	// 17
					"",	// 18
					"",	// 19
					"",	// 20
					"",	// 21
					"",	// 22
					"",	// 23
					"",	// 24
					""	// 25
				],
				items: {
					starting:	["tango","quelling_blade","slippers","circlet","branches","ward_observer","ward_sentry","magic_stick"],
					early_game:	["boots","phase_boots","magic_wand","power_treads","wraith_band"],
					mid_game:	["bfury","maelstrom","sange_and_yasha","basher","diffusal_blade"],
					late_game:	["satanic","skadi","abyssal_blade","butterfly","moon_shard"],
					situational:	["infused_raindrop","black_king_bar","blink","ultimate_scepter","monkey_king_bar","sphere"],
					core:	["sange_and_yasha","basher"],
					neutral:	[]
				},
			}
		],
		ability_tooltips: {
		},
		item_tooltips: {
			"ward_sentry":	"To block or unblock the pull camp.",
			"magic_stick":	"If you expect high frequency of spells being used on the lane.",
			"infused_raindrop":	"On hero against magical burst.",
			"black_king_bar":	"Against disables, magical damage and as a dispel.",
			"blink":	"To close the gap.",
			"ultimate_scepter":	"If there is a need for a dispel.",
			"monkey_king_bar":	"Against evasion.",
			"sphere":	"Against powerful single target disables and damage burst."
		}
	},
	"Tusk": {
		builds: [
			{
				roles: [],
				steam_guide_id: 1640804698,
				abilities: [
					"tusk_tag_team",	// 1
					"tusk_ice_shards",	// 2
					"tusk_tag_team",	// 3
					"tusk_snowball",	// 4
					"tusk_tag_team",	// 5
					"",	// 6
					"",	// 7
					"",	// 8
					"",	// 9
					"",	// 10
					"",	// 11
					"",	// 12
					"",	// 13
					"",	// 14
					"",	// 15
					"",	// 16
					"",	// 17
					"",	// 18
					"",	// 19
					"",	// 20
					"",	// 21
					"",	// 22
					"",	// 23
					"",	// 24
					""	// 25
				],
				items: {
					starting:	["tango","boots","flask","faerie_fire","enchanted_mango","orb_of_venom","branches","ward_observer","ward_sentry","magic_stick"],
					early_game:	["tranquil_boots","magic_wand","power_treads","urn_of_shadows","orb_of_corrosion","phase_boots"],
					mid_game:	["blink","force_staff","solar_crest","ghost","hood_of_defiance","falcon_blade","cyclone"],
					late_game:	["aeon_disk","ultimate_scepter"],
					situational:	["infused_raindrop","spirit_vessel","ancient_janggo","lotus_orb","pipe","aghanims_shard"],
					core:	["blink"],
					neutral:	[]
				},
			}
		],
		ability_tooltips: {
		},
		item_tooltips: {
			"orb_of_venom":	"If you can pressure on the lane.",
			"ward_sentry":	"To block or unblock the pull camp.",
			"magic_stick":	"If you expect high frequency of spells being used on the lane.",
			"orb_of_corrosion":	"If you can pressure on the lane.",
			"infused_raindrop":	"Against magical burst.",
			"spirit_vessel":	"Against heavy healing lineup.",
			"ancient_janggo":	"If you are grouping up a lot as a team in midgame and if you have summons.",
			"lotus_orb":	"To reflect, dispel and armor.",
			"aghanims_shard":	"For extra control and vision."
		}
	},
	"Underlord": {
		builds: [
			{
				roles: [],
				steam_guide_id: 1640804708,
				abilities: [
					"abyssal_underlord_firestorm",	// 1
					"abyssal_underlord_atrophy_aura",	// 2
					"abyssal_underlord_firestorm",	// 3
					"abyssal_underlord_pit_of_malice",	// 4
					"abyssal_underlord_firestorm",	// 5
					"",	// 6
					"",	// 7
					"",	// 8
					"",	// 9
					"",	// 10
					"",	// 11
					"",	// 12
					"",	// 13
					"",	// 14
					"",	// 15
					"",	// 16
					"",	// 17
					"",	// 18
					"",	// 19
					"",	// 20
					"",	// 21
					"",	// 22
					"",	// 23
					"",	// 24
					""	// 25
				],
				items: {
					starting:	["tango","quelling_blade","gauntlets","branches","flask","enchanted_mango","ring_of_protection","faerie_fire","magic_stick"],
					early_game:	["soul_ring","boots","magic_wand","phase_boots","arcane_boots","vanguard"],
					mid_game:	["rod_of_atos","hood_of_defiance","force_staff","mekansm","guardian_greaves","aghanims_shard"],
					late_game:	["shivas_guard","assault","octarine_core"],
					situational:	["pipe","heavens_halberd","crimson_guard","lotus_orb","black_king_bar"],
					core:	[],
					neutral:	[]
				},
			}
		],
		ability_tooltips: {
		},
		item_tooltips: {
			"magic_stick":	"If you expect high frequency of spells being used on the lane.",
			"heavens_halberd":	"Especially good against ranged right-clickers.",
			"crimson_guard":	"Against fast attacking right-clickers, illusions and summons.",
			"lotus_orb":	"To reflect, dispel and armor.",
			"black_king_bar":	"Against disables, magical damage and as a dispel."
		}
	},
	"Undying": {
		builds: [
			{
				roles: [],
				steam_guide_id: 1640804718,
				abilities: [
					"undying_decay",	// 1
					"undying_soul_rip",	// 2
					"undying_soul_rip",	// 3
					"undying_tombstone",	// 4
					"undying_soul_rip",	// 5
					"",	// 6
					"",	// 7
					"",	// 8
					"",	// 9
					"",	// 10
					"",	// 11
					"",	// 12
					"",	// 13
					"",	// 14
					"",	// 15
					"",	// 16
					"",	// 17
					"",	// 18
					"",	// 19
					"",	// 20
					"",	// 21
					"",	// 22
					"",	// 23
					"",	// 24
					""	// 25
				],
				items: {
					starting:	["tango","enchanted_mango","flask","boots","orb_of_venom","wind_lace","branches","faerie_fire","ward_observer","ward_sentry","magic_stick"],
					early_game:	["boots","magic_wand","tranquil_boots","arcane_boots","ring_of_basilius"],
					mid_game:	["holy_locket","glimmer_cape","mekansm","force_staff","solar_crest","aghanims_shard","ghost"],
					late_game:	["aeon_disk","ultimate_scepter","vladmir"],
					situational:	["infused_raindrop","lotus_orb"],
					core:	["holy_locket"],
					neutral:	[]
				},
			}
		],
		ability_tooltips: {
		},
		item_tooltips: {
			"orb_of_venom":	"If you can pressure on the lane.",
			"ward_sentry":	"To block or unblock the pull camp.",
			"magic_stick":	"If you expect high frequency of spells being used on the lane.",
			"ring_of_basilius":	"If your laning partner uses a lot of mana early.",
			"ultimate_scepter":	"Works well with Aghanim's Shard.",
			"infused_raindrop":	"Against magical burst.",
			"lotus_orb":	"To reflect, dispel and armor."
		}
	},
	"Ursa": {
		builds: [
			{
				roles: [],
				steam_guide_id: 1640804726,
				abilities: [
					"ursa_fury_swipes",	// 1
					"ursa_earthshock",	// 2
					"ursa_fury_swipes",	// 3
					"ursa_overpower",	// 4
					"ursa_fury_swipes",	// 5
					"",	// 6
					"",	// 7
					"",	// 8
					"",	// 9
					"",	// 10
					"",	// 11
					"",	// 12
					"",	// 13
					"",	// 14
					"",	// 15
					"",	// 16
					"",	// 17
					"",	// 18
					"",	// 19
					"",	// 20
					"",	// 21
					"",	// 22
					"",	// 23
					"",	// 24
					""	// 25
				],
				items: {
					starting:	["tango","quelling_blade","branches","faerie_fire","slippers","orb_of_venom","magic_stick"],
					early_game:	["boots","phase_boots","magic_wand","power_treads","orb_of_corrosion","wraith_band"],
					mid_game:	["diffusal_blade","blink","basher","sange_and_yasha","aghanims_shard","bfury"],
					late_game:	["abyssal_blade","swift_blink","satanic"],
					situational:	["infused_raindrop","black_king_bar","monkey_king_bar","nullifier","ultimate_scepter"],
					core:	["blink","basher","aghanims_shard"],
					neutral:	[]
				},
			}
		],
		ability_tooltips: {
		},
		item_tooltips: {
			"orb_of_venom":	"If you can pressure on the lane.",
			"magic_stick":	"If you expect high frequency of spells being used on the lane.",
			"orb_of_corrosion":	"If you can pressure on the lane.",
			"infused_raindrop":	"Against magical burst.",
			"black_king_bar":	"Against disables, magical damage and as a dispel.",
			"monkey_king_bar":	"Against evasion.",
			"nullifier":	"To dispel defensive items and spells.",
			"ultimate_scepter":	"Against long lasting disables."
		}
	},
	"Vengeful Spirit": {
		builds: [
			{
				roles: [],
				steam_guide_id: 1640804736,
				abilities: [
					"vengefulspirit_magic_missile",	// 1
					"vengefulspirit_wave_of_terror",	// 2
					"vengefulspirit_magic_missile",	// 3
					"vengefulspirit_wave_of_terror",	// 4
					"vengefulspirit_magic_missile",	// 5
					"",	// 6
					"",	// 7
					"",	// 8
					"",	// 9
					"",	// 10
					"",	// 11
					"",	// 12
					"",	// 13
					"",	// 14
					"",	// 15
					"",	// 16
					"",	// 17
					"",	// 18
					"",	// 19
					"",	// 20
					"",	// 21
					"",	// 22
					"",	// 23
					"",	// 24
					""	// 25
				],
				items: {
					starting:	["tango","flask","faerie_fire","enchanted_mango","branches","ward_observer","ward_sentry","magic_stick"],
					early_game:	["boots","tranquil_boots","magic_wand","ring_of_basilius","urn_of_shadows","power_treads","arcane_boots"],
					mid_game:	["solar_crest","force_staff","ghost","glimmer_cape","vladmir","aether_lens"],
					late_game:	["aeon_disk","ultimate_scepter"],
					situational:	["infused_raindrop","blink","lotus_orb"],
					core:	[],
					neutral:	[]
				},
			}
		],
		ability_tooltips: {
		},
		item_tooltips: {
			"ward_sentry":	"To block or unblock the pull camp.",
			"magic_stick":	"If you expect high frequency of spells being used on the lane.",
			"ring_of_basilius":	"If your laning partner uses a lot of mana early.",
			"aeon_disk":	"Doesn't go well with Aghanim's Scepter.",
			"infused_raindrop":	"Against magical burst.",
			"blink":	"To get in position to save an ally or swap in an enemy.",
			"lotus_orb":	"To reflect, dispel and armor."
		}
	},
	"Venomancer": {
		builds: [
			{
				roles: [],
				steam_guide_id: 1640804752,
				abilities: [
					"venomancer_poison_sting",	// 1
					"venomancer_venomous_gale",	// 2
					"venomancer_poison_sting",	// 3
					"venomancer_venomous_gale",	// 4
					"venomancer_plague_ward",	// 5
					"",	// 6
					"",	// 7
					"",	// 8
					"",	// 9
					"",	// 10
					"",	// 11
					"",	// 12
					"",	// 13
					"",	// 14
					"",	// 15
					"",	// 16
					"",	// 17
					"",	// 18
					"",	// 19
					"",	// 20
					"",	// 21
					"",	// 22
					"",	// 23
					"",	// 24
					""	// 25
				],
				items: {
					starting:	["tango","circlet","faerie_fire","branches","flask","quelling_blade","enchanted_mango","boots","ward_observer","ward_sentry","magic_stick"],
					early_game:	["boots","magic_wand","tranquil_boots","urn_of_shadows","arcane_boots","ring_of_basilius"],
					mid_game:	["hood_of_defiance","aghanims_shard","ultimate_scepter","blink","aether_lens","force_staff","mekansm","solar_crest","guardian_greaves","glimmer_cape","ghost"],
					late_game:	["aeon_disk","octarine_core","sheepstick"],
					situational:	["infused_raindrop","spirit_vessel","pipe","heavens_halberd","black_king_bar"],
					core:	[],
					neutral:	[]
				},
			}
		],
		ability_tooltips: {
		},
		item_tooltips: {
			"boots":	"For support Venomancer.",
			"ward_observer":	"For support Venomancer.",
			"ward_sentry":	"For support Venomancer to block or unblock the pull camp.",
			"magic_stick":	"If you expect high frequency of spells being used on the lane.",
			"tranquil_boots":	"Mainly for support Venomancer.",
			"ring_of_basilius":	"For support Venomancer if your laning partner uses a lot of mana early.",
			"glimmer_cape":	"For support Venomancer.",
			"octarine_core":	"For offlane Venomancer.",
			"infused_raindrop":	"Against magical burst.",
			"spirit_vessel":	"Against heavy healing lineup.",
			"heavens_halberd":	"For offlane Venomancer especially good against ranged right-clickers.",
			"black_king_bar":	"For offlane Venomancer against disables, magical damage and as a dispel."
		}
	},
	"Viper": {
		builds: [
			{
				roles: [],
				steam_guide_id: 1640804761,
				abilities: [
					"viper_nethertoxin",	// 1
					"viper_poison_attack",	// 2
					"viper_poison_attack",	// 3
					"viper_corrosive_skin",	// 4
					"viper_poison_attack",	// 5
					"",	// 6
					"",	// 7
					"",	// 8
					"",	// 9
					"",	// 10
					"",	// 11
					"",	// 12
					"",	// 13
					"",	// 14
					"",	// 15
					"",	// 16
					"",	// 17
					"",	// 18
					"",	// 19
					"",	// 20
					"",	// 21
					"",	// 22
					"",	// 23
					"",	// 24
					""	// 25
				],
				items: {
					starting:	["tango","circlet","enchanted_mango","branches","faerie_fire","flask","ring_of_protection","slippers","ward_observer","magic_stick"],
					early_game:	["bottle","boots","magic_wand","travel_boots","urn_of_shadows","power_treads","wraith_band"],
					mid_game:	["rod_of_atos","dragon_lance","hurricane_pike","hood_of_defiance","force_staff","ultimate_scepter","ghost"],
					late_game:	["assault","skadi","aeon_disk","butterfly","ethereal_blade"],
					situational:	["infused_raindrop","spirit_vessel","black_king_bar","blink","heavens_halberd","monkey_king_bar"],
					core:	[],
					neutral:	[]
				},
			}
		],
		ability_tooltips: {
		},
		item_tooltips: {
			"ward_observer":	"For midlane Viper.",
			"magic_stick":	"If you expect high frequency of spells being used on the lane.",
			"bottle":	"For midlane Viper.",
			"urn_of_shadows":	"For offlane Viper.",
			"infused_raindrop":	"Against magical burst.",
			"spirit_vessel":	"Against heavy healing lineup.",
			"black_king_bar":	"Against disables, magical damage and as a dispel.",
			"blink":	"For extra mobility.",
			"heavens_halberd":	"For offlane Viper especially good against ranged right-clickers.",
			"monkey_king_bar":	"Against evasion."
		}
	},
	"Visage": {
		builds: [
			{
				roles: [],
				steam_guide_id: 1640804769,
				abilities: [
					"visage_grave_chill",	// 1
					"visage_gravekeepers_cloak",	// 2
					"visage_grave_chill",	// 3
					"visage_soul_assumption",	// 4
					"visage_grave_chill",	// 5
					"",	// 6
					"",	// 7
					"",	// 8
					"",	// 9
					"",	// 10
					"",	// 11
					"",	// 12
					"",	// 13
					"",	// 14
					"",	// 15
					"",	// 16
					"",	// 17
					"",	// 18
					"",	// 19
					"",	// 20
					"",	// 21
					"",	// 22
					"",	// 23
					"",	// 24
					""	// 25
				],
				items: {
					starting:	["tango","quelling_blade","branches","blight_stone","mantle","circlet","faerie_fire","enchanted_mango","flask","ward_observer","ward_sentry","magic_stick"],
					early_game:	["boots","tranquil_boots","arcane_boots","magic_wand","null_talisman","medallion_of_courage","phase_boots","bracer","bottle","ring_of_basilius"],
					mid_game:	["orchid","ultimate_scepter","aether_lens","solar_crest","vladmir","glimmer_cape","hood_of_defiance","travel_boots"],
					late_game:	["sheepstick","assault","octarine_core","heart","shivas_guard"],
					situational:	["infused_raindrop","hand_of_midas","aghanims_shard","black_king_bar","pipe"],
					core:	["orchid","ultimate_scepter","solar_crest"],
					neutral:	[]
				},
			}
		],
		ability_tooltips: {
		},
		item_tooltips: {
			"enchanted_mango":	"For support Visage.",
			"flask":	"For support Visage.",
			"ward_sentry":	"For support Visage to block or unblock the pull camp.",
			"magic_stick":	"If you expect high frequency of spells being used on the lane.",
			"bottle":	"For midlane Visage.",
			"ring_of_basilius":	"For support Visage if your laning partner uses a lot of mana early.",
			"orchid":	"For midlane Visage.",
			"ultimate_scepter":	"For midlane Visage.",
			"aether_lens":	"For midlane Visage.",
			"solar_crest":	"For support Visage it is core.",
			"vladmir":	"For support Visage.",
			"glimmer_cape":	"For support Visage.",
			"octarine_core":	"For midlane Visage.",
			"heart":	"For midlane Visage.",
			"shivas_guard":	"For midlane Visage.",
			"infused_raindrop":	"Against magical burst.",
			"hand_of_midas":	"For midlane Visage if you can get it early.",
			"aghanims_shard":	"For extra survivability.",
			"black_king_bar":	"For midlane Visage against disables, magical damage and as a dispel.",
			"pipe":	"For support Visage."
		}
	},
	"Void Spirit": {
		builds: [
			{
				roles: [],
				steam_guide_id: 1640804780,
				abilities: [
					"void_spirit_resonant_pulse",	// 1
					"void_spirit_aether_remnant",	// 2
					"void_spirit_resonant_pulse",	// 3
					"void_spirit_dissimilate",	// 4
					"void_spirit_resonant_pulse",	// 5
					"",	// 6
					"",	// 7
					"",	// 8
					"",	// 9
					"",	// 10
					"",	// 11
					"",	// 12
					"",	// 13
					"",	// 14
					"",	// 15
					"",	// 16
					"",	// 17
					"",	// 18
					"",	// 19
					"",	// 20
					"",	// 21
					"",	// 22
					"",	// 23
					"",	// 24
					""	// 25
				],
				items: {
					starting:	["tango","quelling_blade","faerie_fire","branches","circlet","ward_observer","magic_stick"],
					early_game:	["bottle","null_talisman","boots","phase_boots","magic_wand","power_treads"],
					mid_game:	["cyclone","ultimate_scepter","kaya_and_sange","aether_lens","travel_boots","desolator","echo_sabre","witch_blade","orchid"],
					late_game:	["aeon_disk","shivas_guard","sheepstick"],
					situational:	["infused_raindrop","aghanims_shard","ultimate_scepter","black_king_bar","sphere"],
					core:	["cyclone","ultimate_scepter"],
					neutral:	[]
				},
			}
		],
		ability_tooltips: {
		},
		item_tooltips: {
			"magic_stick":	"If you expect high frequency of spells being used on the lane.",
			"echo_sabre":	"Can be disassembled.",
			"infused_raindrop":	"Against magical burst.",
			"aghanims_shard":	"For extra mobility.",
			"black_king_bar":	"Against disables, magical damage and as a dispel.",
			"sphere":	"Against powerful single target disables and damage burst."
		}
	},
	"Warlock": {
		builds: [
			{
				roles: [],
				steam_guide_id: 1640804789,
				abilities: [
					"warlock_shadow_word",	// 1
					"warlock_fatal_bonds",	// 2
					"warlock_shadow_word",	// 3
					"warlock_fatal_bonds",	// 4
					"warlock_fatal_bonds",	// 5
					"",	// 6
					"",	// 7
					"",	// 8
					"",	// 9
					"",	// 10
					"",	// 11
					"",	// 12
					"",	// 13
					"",	// 14
					"",	// 15
					"",	// 16
					"",	// 17
					"",	// 18
					"",	// 19
					"",	// 20
					"",	// 21
					"",	// 22
					"",	// 23
					"",	// 24
					""	// 25
				],
				items: {
					starting:	["tango","enchanted_mango","sobi_mask","flask","clarity","faerie_fire","ring_of_basilius","branches","ward_observer","ward_sentry","magic_stick"],
					early_game:	["boots","arcane_boots","magic_wand","tranquil_boots","urn_of_shadows"],
					mid_game:	["holy_locket","aghanims_shard","force_staff","glimmer_cape","ghost","veil_of_discord","solar_crest"],
					late_game:	["aeon_disk","ultimate_scepter","refresher"],
					situational:	["infused_raindrop","lotus_orb"],
					core:	["holy_locket","aghanims_shard"],
					neutral:	[]
				},
			}
		],
		ability_tooltips: {
		},
		item_tooltips: {
			"ring_of_basilius":	"If your laning partner uses a lot of mana early.",
			"ward_sentry":	"To block or unblock the pull camp.",
			"magic_stick":	"If you expect high frequency of spells being used on the lane.",
			"infused_raindrop":	"Against magical burst.",
			"lotus_orb":	"To reflect, dispel and armor."
		}
	},
	"Weaver": {
		builds: [
			{
				roles: [],
				steam_guide_id: 1640804801,
				abilities: [
					"weaver_shukuchi",	// 1
					"weaver_geminate_attack",	// 2
					"weaver_shukuchi",	// 3
					"weaver_the_swarm",	// 4
					"weaver_shukuchi",	// 5
					"",	// 6
					"",	// 7
					"",	// 8
					"",	// 9
					"",	// 10
					"",	// 11
					"",	// 12
					"",	// 13
					"",	// 14
					"",	// 15
					"",	// 16
					"",	// 17
					"",	// 18
					"",	// 19
					"",	// 20
					"",	// 21
					"",	// 22
					"",	// 23
					"",	// 24
					""	// 25
				],
				items: {
					starting:	["tango","slippers","circlet","branches","faerie_fire","magic_stick"],
					early_game:	["magic_wand","power_treads","wraith_band","falcon_blade"],
					mid_game:	["maelstrom","sange_and_yasha","lesser_crit","dragon_lance","diffusal_blade","rod_of_atos"],
					late_game:	["greater_crit","satanic","skadi","butterfly"],
					situational:	["infused_raindrop","black_king_bar","aghanims_shard","monkey_king_bar","nullifier","sphere"],
					core:	["power_treads","maelstrom"],
					neutral:	[]
				},
			}
		],
		ability_tooltips: {
		},
		item_tooltips: {
			"magic_stick":	"If you expect high frequency of spells being used on the lane.",
			"dragon_lance":	"Can be disassembled.",
			"infused_raindrop":	"Against magical burst.",
			"black_king_bar":	"Against disables, magical damage and as a dispel.",
			"aghanims_shard":	"Against invisible heroes.",
			"monkey_king_bar":	"Against evasion.",
			"nullifier":	"To dispel defensive items and spells.",
			"sphere":	"Against powerful single target disables and damage burst."
		}
	},
	"Windranger": {
		builds: [
			{
				roles: [],
				steam_guide_id: 1640804812,
				abilities: [
					"windrunner_windrun",	// 1
					"windrunner_shackleshot",	// 2
					"windrunner_powershot",	// 3
					"windrunner_powershot",	// 4
					"windrunner_powershot",	// 5
					"",	// 6
					"",	// 7
					"",	// 8
					"",	// 9
					"",	// 10
					"",	// 11
					"",	// 12
					"",	// 13
					"",	// 14
					"",	// 15
					"",	// 16
					"",	// 17
					"",	// 18
					"",	// 19
					"",	// 20
					"",	// 21
					"",	// 22
					"",	// 23
					"",	// 24
					""	// 25
				],
				items: {
					starting:	["tango","faerie_fire","circlet","flask","branches","blight_stone","mantle","enchanted_mango","ward_observer","ward_sentry","magic_stick"],
					early_game:	["boots","boots","magic_wand","tranquil_boots","null_talisman","urn_of_shadows","ring_of_basilius","arcane_boots","power_treads"],
					mid_game:	["maelstrom","blink","aghanims_shard","travel_boots","monkey_king_bar","lesser_crit","force_staff","aether_lens","cyclone","meteor_hammer","orchid"],
					late_game:	["greater_crit","aeon_disk","ultimate_scepter","octarine_core","arcane_blink","satanic"],
					situational:	["infused_raindrop","black_king_bar","lotus_orb","nullifier","sphere"],
					core:	["maelstrom","blink"],
					neutral:	[]
				},
			}
		],
		ability_tooltips: {
		},
		item_tooltips: {
			"ward_sentry":	"For support Windranger to block or unblock the pull camp.",
			"magic_stick":	"If you expect high frequency of spells being used on the lane.",
			"boots":	"For midlane Windranger.",
			"tranquil_boots":	"For support Windranger.",
			"ring_of_basilius":	"For support Windranger if your laning partner uses a lot of mana early.",
			"power_treads":	"For midlane Windranger.",
			"aghanims_shard":	"For support Windranger.",
			"travel_boots":	"For midlane Windranger.",
			"lesser_crit":	"For midlane Windranger.",
			"force_staff":	"For support Windranger.",
			"aether_lens":	"For support Windranger.",
			"cyclone":	"For support Windranger.",
			"meteor_hammer":	"For support Windranger.",
			"orchid":	"For midlane Windranger.",
			"greater_crit":	"For midlane Windranger.",
			"ultimate_scepter":	"For midlane Windranger.",
			"satanic":	"For midlane Windranger.",
			"infused_raindrop":	"Against magical burst.",
			"black_king_bar":	"To be able to channel Focus Fire fully.",
			"lotus_orb":	"For support Windranger to reflect, dispel and armor.",
			"nullifier":	"For midlane Windranger to dispel defensive items and spells.",
			"sphere":	"For midlane Windranger against powerful single target disables and damage burst."
		}
	},
	"Winter Wyvern": {
		builds: [
			{
				roles: [],
				steam_guide_id: 1640804822,
				abilities: [
					"winter_wyvern_arctic_burn",	// 1
					"winter_wyvern_splinter_blast",	// 2
					"winter_wyvern_splinter_blast",	// 3
					"winter_wyvern_cold_embrace",	// 4
					"winter_wyvern_splinter_blast",	// 5
					"",	// 6
					"",	// 7
					"",	// 8
					"",	// 9
					"",	// 10
					"",	// 11
					"",	// 12
					"",	// 13
					"",	// 14
					"",	// 15
					"",	// 16
					"",	// 17
					"",	// 18
					"",	// 19
					"",	// 20
					"",	// 21
					"",	// 22
					"",	// 23
					"",	// 24
					""	// 25
				],
				items: {
					starting:	["tango","flask","enchanted_mango","faerie_fire","clarity","branches","sobi_mask","ward_observer","ward_sentry","magic_stick"],
					early_game:	["boots","arcane_boots","tranquil_boots","magic_wand","ring_of_basilius","null_talisman"],
					mid_game:	["holy_locket","blink","aghanims_shard","glimmer_cape","aether_lens","force_staff","orchid","witch_blade","ghost"],
					late_game:	["aeon_disk","octarine_core","ultimate_scepter"],
					situational:	["infused_raindrop","lotus_orb"],
					core:	["holy_locket","blink","aghanims_shard"],
					neutral:	[]
				},
			}
		],
		ability_tooltips: {
		},
		item_tooltips: {
			"ward_sentry":	"To block or unblock the pull camp.",
			"magic_stick":	"If you expect high frequency of spells being used on the lane.",
			"ring_of_basilius":	"If your laning partner uses a lot of mana early.",
			"orchid":	"Goes well with Witch Blade and Aghanim's Scepter.",
			"witch_blade":	"Goes well with Orchid Malevolence and Aghanim's Scepter.",
			"ultimate_scepter":	"Goes well with Witch Blade and Orchid Malevolence.",
			"infused_raindrop":	"Against magical burst.",
			"lotus_orb":	"To reflect, dispel and armor."
		}
	},
	"Witch Doctor": {
		builds: [
			{
				roles: [],
				steam_guide_id: 1640804830,
				abilities: [
					"witch_doctor_paralyzing_cask",	// 1
					"witch_doctor_maledict",	// 2
					"witch_doctor_maledict",	// 3
					"witch_doctor_paralyzing_cask",	// 4
					"witch_doctor_maledict",	// 5
					"",	// 6
					"",	// 7
					"",	// 8
					"",	// 9
					"",	// 10
					"",	// 11
					"",	// 12
					"",	// 13
					"",	// 14
					"",	// 15
					"",	// 16
					"",	// 17
					"",	// 18
					"",	// 19
					"",	// 20
					"",	// 21
					"",	// 22
					"",	// 23
					"",	// 24
					""	// 25
				],
				items: {
					starting:	["tango","flask","enchanted_mango","faerie_fire","branches","ward_observer","ward_sentry","magic_stick"],
					early_game:	["boots","magic_wand","arcane_boots","tranquil_boots","ring_of_basilius","null_talisman"],
					mid_game:	["holy_locket","glimmer_cape","aghanims_shard","solar_crest","force_staff","ghost","aether_lens"],
					late_game:	["aeon_disk","ultimate_scepter","octarine_core"],
					situational:	["infused_raindrop","spirit_vessel","blink","lotus_orb","black_king_bar"],
					core:	[],
					neutral:	[]
				},
			}
		],
		ability_tooltips: {
		},
		item_tooltips: {
			"ward_sentry":	"To block or unblock the pull camp.",
			"magic_stick":	"If you expect high frequency of spells being used on the lane.",
			"ring_of_basilius":	"If your laning partner uses a lot of mana early.",
			"infused_raindrop":	"Against magical burst.",
			"spirit_vessel":	"Against heavy healing lineup and to increase the damage of Maledict.",
			"blink":	"For extra mobility to get your spells off.",
			"lotus_orb":	"To reflect, dispel and armor.",
			"black_king_bar":	"To be able to channel Death Ward fully. Goes well with Aghanim's Scepter."
		}
	},
	"Wraith King": {
		builds: [
			{
				roles: [],
				steam_guide_id: 1640804840,
				abilities: [
					"skeleton_king_hellfire_blast",	// 1
					"skeleton_king_mortal_strike",	// 2
					"skeleton_king_vampiric_aura",	// 3
					"skeleton_king_vampiric_aura",	// 4
					"skeleton_king_vampiric_aura",	// 5
					"",	// 6
					"",	// 7
					"",	// 8
					"",	// 9
					"",	// 10
					"",	// 11
					"",	// 12
					"",	// 13
					"",	// 14
					"",	// 15
					"",	// 16
					"",	// 17
					"",	// 18
					"",	// 19
					"",	// 20
					"",	// 21
					"",	// 22
					"",	// 23
					"",	// 24
					""	// 25
				],
				items: {
					starting:	["tango","quelling_blade","branches","faerie_fire","gauntlets","circlet","ring_of_protection","magic_stick"],
					early_game:	["phase_boots","magic_wand","bracer"],
					mid_game:	["armlet","radiance","sange","sange_and_yasha","blink","desolator","basher"],
					late_game:	["assault","swift_blink","overwhelming_blink","abyssal_blade","moon_shard"],
					situational:	["hand_of_midas","heavens_halberd","aghanims_shard","monkey_king_bar"],
					core:	["phase_boots","armlet","sange","blink","assault"],
					neutral:	[]
				},
			}
		],
		ability_tooltips: {
		},
		item_tooltips: {
			"magic_stick":	"If you expect high frequency of spells being used on the lane.",
			"swift_blink":	"For single target burst.",
			"overwhelming_blink":	"For AoE damage and tankiness.",
			"hand_of_midas":	"If you can get it early.",
			"heavens_halberd":	"Especially good against ranged right-clickers.",
			"aghanims_shard":	"If opponents have mana burn.",
			"monkey_king_bar":	"Against evasion."
		}
	},
	"Zeus": {
		builds: [
			{
				roles: [],
				steam_guide_id: 1640804850,
				abilities: [
					"zuus_arc_lightning",	// 1
					"zuus_static_field",	// 2
					"zuus_arc_lightning",	// 3
					"zuus_lightning_bolt",	// 4
					"zuus_arc_lightning",	// 5
					"",	// 6
					"",	// 7
					"",	// 8
					"",	// 9
					"",	// 10
					"",	// 11
					"",	// 12
					"",	// 13
					"",	// 14
					"",	// 15
					"",	// 16
					"",	// 17
					"",	// 18
					"",	// 19
					"",	// 20
					"",	// 21
					"",	// 22
					"",	// 23
					"",	// 24
					""	// 25
				],
				items: {
					starting:	["tango","circlet","branches","faerie_fire","mantle","ward_observer","magic_stick"],
					early_game:	["bottle","null_talisman","boots","arcane_boots","magic_wand"],
					mid_game:	["aether_lens","ultimate_scepter","kaya","travel_boots","ghost","cyclone"],
					late_game:	["octarine_core","refresher","bloodstone","aeon_disk"],
					situational:	["infused_raindrop","blink","aghanims_shard"],
					core:	["arcane_boots","aether_lens","ultimate_scepter","kaya"],
					neutral:	[]
				},
			}
		],
		ability_tooltips: {
		},
		item_tooltips: {
			"magic_stick":	"If you expect high frequency of spells being used on the lane.",
			"infused_raindrop":	"Against magical burst.",
			"blink":	"For extra mobility.",
			"aghanims_shard":	"For extra mobility."
		}
	}*/
};<|MERGE_RESOLUTION|>--- conflicted
+++ resolved
@@ -15,7 +15,7 @@
  * 
  * Relevant folder on local PC: D:\Program Files (x86)\Steam\userdata\361606936\570\remote\guides
  */
-import { DOTA_COACH_GUIDE_ROLE, STEAM_GUIDE_ROLE } from "./playerRoles";
+import { DOTA_COACH_GUIDE_ROLE, DOTA_COACH_ROLE, STEAM_GUIDE_ROLE } from "./playerRoles";
 
 /**
  * Data structure for the hero builds of a given hero
@@ -31,7 +31,6 @@
  * Data structure for each hero build
  *
  */
-<<<<<<< HEAD
  export interface HeroBuild {
 	roles: DOTA_COACH_GUIDE_ROLE[],      // These roles are used in the Dota Coach App and in title of Steam Guide
 	steam_guide_id: number, 		     // ID of the steam guide; this ID is provided by Dota 2
@@ -41,16 +40,6 @@
 	ability_tooltips?: Tooltips,
 	items: ItemBuild,
 	item_tooltips?: Tooltips
-=======
-export interface HeroBuild {
-  roles: PLAYER_ROLE[]; // These roles are used in the Dota Coach App and in title of Steam Guide
-  guide: number; // ID of the steam guide; this ID is provided by Dota 2
-  guide_role?: STEAM_GUIDE_ROLE; // Role used to classify steam guides (this role is displayed in yellow in Dota 2). Available values are: Core, Offlane, Support, Jungle, Initiator, Roamer. If there is no value proivded, then it there is no role shown in Dota 2
-  abilities: string[];
-  ability_tooltips?: Tooltips;
-  items: ItemBuild;
-  item_tooltips?: Tooltips;
->>>>>>> 531693c6
 }
 
 export interface ItemBuild {
@@ -3069,336 +3058,14 @@
       silver_edge: "For break effect.",
     },
   },
-<<<<<<< HEAD
-  /*
-	"Drow Ranger": {
-		builds: [
-			{
-				roles: [],
-				steam_guide_id: 1640803817,
-				abilities: [
-					"drow_ranger_frost_arrows",	// 1
-					"drow_ranger_multishot",	// 2
-					"drow_ranger_frost_arrows",	// 3
-					"drow_ranger_multishot",	// 4
-					"drow_ranger_frost_arrows",	// 5
-					"",	// 6
-					"",	// 7
-					"",	// 8
-					"",	// 9
-					"",	// 10
-					"",	// 11
-					"",	// 12
-					"",	// 13
-					"",	// 14
-					"",	// 15
-					"",	// 16
-					"",	// 17
-					"",	// 18
-					"",	// 19
-					"",	// 20
-					"",	// 21
-					"",	// 22
-					"",	// 23
-					"",	// 24
-					""	// 25
-				],
-				items: {
-					starting:	["tango","slippers","circlet","branches","quelling_blade","faerie_fire","magic_stick"],
-					early_game:	["wraith_band","power_treads","magic_wand","ring_of_basilius"],
-					mid_game:	["dragon_lance","yasha","manta","blink","hurricane_pike","sange_and_yasha","lesser_crit"],
-					late_game:	["skadi","butterfly","greater_crit","satanic"],
-					situational:	["infused_raindrop","black_king_bar","aghanims_shard","silver_edge","aeon_disk"],
-					core:	["power_treads","dragon_lance","yasha"],
-					neutral:	[]
-				},
-			}
-		],
-		ability_tooltips: {
-		},
-		item_tooltips: {
-			"magic_stick":	"If you expect high frequency of spells being used on the lane.",
-			"infused_raindrop":	"Against magical burst.",
-			"black_king_bar":	"Against a lot of disables, magical damage and as a dispel.",
-			"aghanims_shard":	"To offset healing.",
-			"silver_edge":	"For break effect and to be able to position nicely."
-		}
-	},
-	"Earth Spirit": {
-		builds: [
-			{
-				roles: [],
-				steam_guide_id: 1640803831,
-				abilities: [
-					"earth_spirit_rolling_boulder",	// 1
-					"earth_spirit_boulder_smash",	// 2
-					"earth_spirit_boulder_smash",	// 3
-					"earth_spirit_geomagnetic_grip",	// 4
-					"earth_spirit_rolling_boulder",	// 5
-					"",	// 6
-					"",	// 7
-					"",	// 8
-					"",	// 9
-					"",	// 10
-					"",	// 11
-					"",	// 12
-					"",	// 13
-					"",	// 14
-					"",	// 15
-					"",	// 16
-					"",	// 17
-					"",	// 18
-					"",	// 19
-					"",	// 20
-					"",	// 21
-					"",	// 22
-					"",	// 23
-					"",	// 24
-					""	// 25
-				],
-				items: {
-					starting:	["tango","flask","ward_observer","ward_sentry","orb_of_venom","circlet","ring_of_protection","enchanted_mango","faerie_fire","boots","sobi_mask","branches"],
-					early_game:	["urn_of_shadows","tranquil_boots","magic_wand"],
-					mid_game:	["cyclone","ghost","aghanims_shard","veil_of_discord","blade_mail"],
-					late_game:	["ethereal_blade","ultimate_scepter","blink","aeon_disk"],
-					situational:	["spirit_vessel","black_king_bar","lotus_orb"],
-					core:	["tranquil_boots"],
-					neutral:	[]
-				},
-			}
-		],
-		ability_tooltips: {
-		},
-		item_tooltips: {
-			"ward_sentry":	"To block or unblock the pull camp.",
-			"orb_of_venom":	"If you see yourself being able to hit the opponents on the lane often.",
-			"boots":	"If you are looking to hijack the second wave, roam a lot and camps.",
-			"blink":	"Goes well with Aghanim's Scepter.",
-			"spirit_vessel":	"Against heavy healing lineup.",
-			"black_king_bar":	"To be able to initiate and get long Magnetize off.",
-			"lotus_orb":	"For reflect, dispel and armor."
-		}
-	},
-	"Earthshaker": {
-		builds: [
-			{
-				roles: [],
-				steam_guide_id: 1640803845,
-				abilities: [
-					"earthshaker_fissure",	// 1
-					"earthshaker_enchant_totem",	// 2
-					"earthshaker_aftershock",	// 3
-					"earthshaker_aftershock",	// 4
-					"earthshaker_aftershock",	// 5
-					"",	// 6
-					"",	// 7
-					"",	// 8
-					"",	// 9
-					"",	// 10
-					"",	// 11
-					"",	// 12
-					"",	// 13
-					"",	// 14
-					"",	// 15
-					"",	// 16
-					"",	// 17
-					"",	// 18
-					"",	// 19
-					"",	// 20
-					"",	// 21
-					"",	// 22
-					"",	// 23
-					"",	// 24
-					""	// 25
-				],
-				items: {
-					starting:	["boots","clarity","ward_observer","ward_sentry","ring_of_basilius"],
-					early_game:	["tranquil_boots","magic_wand","wind_lace","soul_ring"],
-					mid_game:	["blink","cyclone","invis_sword","aghanims_shard","force_staff","ghost","aether_lens"],
-					late_game:	["ultimate_scepter","octarine_core","aeon_disk"],
-					situational:	["black_king_bar","lotus_orb"],
-					core:	["blink"],
-					neutral:	[]
-				},
-			}
-		],
-		ability_tooltips: {
-		},
-		item_tooltips: {
-			"ward_sentry":	"To block or unblock the pull camp.",
-			"black_king_bar":	"To be able to initiate and do your stun combo.",
-			"lotus_orb":	"For reflect, dispel and armor."
-		}
-	},
-	"Elder Titan": {
-		builds: [
-			{
-				roles: [],
-				steam_guide_id: 1640803855,
-				abilities: [
-					"elder_titan_ancestral_spirit",	// 1
-					"elder_titan_echo_stomp",	// 2
-					"elder_titan_ancestral_spirit",	// 3
-					"elder_titan_echo_stomp",	// 4
-					"elder_titan_echo_stomp",	// 5
-					"",	// 6
-					"",	// 7
-					"",	// 8
-					"",	// 9
-					"",	// 10
-					"",	// 11
-					"",	// 12
-					"",	// 13
-					"",	// 14
-					"",	// 15
-					"",	// 16
-					"",	// 17
-					"",	// 18
-					"",	// 19
-					"",	// 20
-					"",	// 21
-					"",	// 22
-					"",	// 23
-					"",	// 24
-					""	// 25
-				],
-				items: {
-					starting:	["tango","boots","flask","wind_lace","faerie_fire","ward_observer","ward_sentry","magic_stick","orb_of_venom"],
-					early_game:	["tranquil_boots","magic_wand","ring_of_basilius","urn_of_shadows"],
-					mid_game:	["medallion_of_courage","solar_crest","ghost","glimmer_cape","force_staff","veil_of_discord","cyclone"],
-					late_game:	["ultimate_scepter","aeon_disk"],
-					situational:	["spirit_vessel","lotus_orb"],
-					core:	["tranquil_boots"],
-					neutral:	[]
-				},
-			}
-		],
-		ability_tooltips: {
-		},
-		item_tooltips: {
-			"ward_sentry":	"To block or unblock the pull camp.",
-			"magic_stick":	"If you expect high frequency of spells being used on the lane.",
-			"orb_of_venom":	"If you see yourself being able to hit the opponents on the lane often.",
-			"spirit_vessel":	"Against heavy healing lineup.",
-			"lotus_orb":	"For reflect, dispel and armor."
-		}
-	},
-	"Ember Spirit": {
-		builds: [
-			{
-				roles: [],
-				steam_guide_id: 1640803867,
-				abilities: [
-					"ember_spirit_flame_guard",	// 1
-					"ember_spirit_sleight_of_fist",	// 2
-					"ember_spirit_flame_guard",	// 3
-					"ember_spirit_searing_chains",	// 4
-					"ember_spirit_flame_guard",	// 5
-					"",	// 6
-					"",	// 7
-					"",	// 8
-					"",	// 9
-					"",	// 10
-					"",	// 11
-					"",	// 12
-					"",	// 13
-					"",	// 14
-					"",	// 15
-					"",	// 16
-					"",	// 17
-					"",	// 18
-					"",	// 19
-					"",	// 20
-					"",	// 21
-					"",	// 22
-					"",	// 23
-					"",	// 24
-					""	// 25
-				],
-				items: {
-					starting:	["tango","quelling_blade","faerie_fire","branches","ward_observer"],
-					early_game:	["bottle","boots","phase_boots","magic_wand","orb_of_corrosion","urn_of_shadows","magic_stick"],
-					mid_game:	["maelstrom","ultimate_scepter","travel_boots","kaya_and_sange","cyclone","desolator"],
-					late_game:	["refresher","aeon_disk","shivas_guard"],
-					situational:	["infused_raindrop","spirit_vessel","black_king_bar","aghanims_shard"],
-					core:	["maelstrom"],
-					neutral:	[]
-				},
-			}
-		],
-		ability_tooltips: {
-		},
-		item_tooltips: {
-			"magic_stick":	"If you expect high frequency of spells being used on the lane.",
-			"infused_raindrop":	"Against magical burst.",
-			"spirit_vessel":	"Against heavy healing lineup.",
-			"black_king_bar":	"Against a lot of disables, magical damage and as a dispel.",
-			"aghanims_shard":	"Adds to damage output and allows you to snowball in the fights."
-		}
-	},
-	"Enchantress": {
-		builds: [
-			{
-				roles: [],
-				steam_guide_id: 1640803881,
-				abilities: [
-					"enchantress_enchant",	// 1
-					"enchantress_impetus",	// 2
-					"enchantress_enchant",	// 3
-					"enchantress_impetus",	// 4
-					"enchantress_impetus",	// 5
-					"",	// 6
-					"",	// 7
-					"",	// 8
-					"",	// 9
-					"",	// 10
-					"",	// 11
-					"",	// 12
-					"",	// 13
-					"",	// 14
-					"",	// 15
-					"",	// 16
-					"",	// 17
-					"",	// 18
-					"",	// 19
-					"",	// 20
-					"",	// 21
-					"",	// 22
-					"",	// 23
-					"",	// 24
-					""	// 25
-				],
-				items: {
-					starting:	["tango","flask","ward_observer","blight_stone","faerie_fire","enchanted_mango","ward_sentry","branches","magic_stick"],
-					early_game:	["boots","magic_wand","power_treads","tranquil_boots","arcane_boots","ring_of_basilius","cloak"],
-					mid_game:	["dragon_lance","medallion_of_courage","solar_crest","force_staff","hurricane_pike","holy_locket","glimmer_cape","hood_of_defiance","ghost"],
-					late_game:	["moon_shard"],
-					situational:	["infused_raindrop","pipe","lotus_orb","witch_blade","aghanims_shard"],
-					core:	[],
-					neutral:	[]
-				},
-			}
-		],
-		ability_tooltips: {
-		},
-		item_tooltips: {
-			"ward_sentry":	"To block or unblock the pull camp.",
-			"magic_stick":	"If you expect high frequency of spells being used on the lane.",
-			"ring_of_basilius":	"If your laning partner also uses a lot of mana early.",
-			"infused_raindrop":	"Against magical burst.",
-			"lotus_orb":	"For reflect, dispel and armor.",
-			"witch_blade":	"Cost-effective dps item if you can get it early.",
-			"aghanims_shard":	"For additional healing. Fits well with Holy Locket."
-		}
-	},
-=======
-
+  
   "Drow Ranger": {
     builds: [
       {
-        roles: [PLAYER_ROLE.CARRY],
-        guide: 1640803817,
-        guide_role: STEAM_GUIDE_ROLE.CORE,
+        roles: [DOTA_COACH_GUIDE_ROLE.CARRY],
+        steam_guide_id: 1640803817,
+		steam_guide_link: "https://steamcommunity.com/sharedfiles/filedetails/?id=2700561590",
+        steam_guide_role: STEAM_GUIDE_ROLE.CORE,
         abilities: [
           "drow_ranger_frost_arrows", // 1
           "drow_ranger_multishot", // 2
@@ -3489,13 +3156,13 @@
         "Against illusion-based heroes. It is better than Aghanim`s Scepter.",
     },
   },
-
   "Earth Spirit": {
     builds: [
       {
-        roles: [PLAYER_ROLE.SUPPORT],
-        guide: 1640803831,
-        guide_role: STEAM_GUIDE_ROLE.SUPPORT,
+        roles: [DOTA_COACH_GUIDE_ROLE.SUPPORT],
+        steam_guide_id: 1640803831,
+		steam_guide_link: "https://steamcommunity.com/sharedfiles/filedetails/?id=2700561679",
+        steam_guide_role: STEAM_GUIDE_ROLE.SUPPORT,
         abilities: [
           "earth_spirit_rolling_boulder", // 1
           "earth_spirit_boulder_smash", // 2
@@ -3589,13 +3256,13 @@
       blink: "Goes well with Aghanim`s Scepter.",
     },
   },
-
   Earthshaker: {
     builds: [
       {
-        roles: [PLAYER_ROLE.SUPPORT],
-        guide: 1640803845,
-        guide_role: STEAM_GUIDE_ROLE.SUPPORT,
+        roles: [DOTA_COACH_GUIDE_ROLE.SUPPORT],
+        steam_guide_id: 1640803845,
+		steam_guide_link: "https://steamcommunity.com/sharedfiles/filedetails/?id=2700561769",
+        steam_guide_role: STEAM_GUIDE_ROLE.SUPPORT,
         abilities: [
           "earthshaker_fissure", // 1
           "earthshaker_enchant_totem", // 2
@@ -3668,13 +3335,13 @@
       lotus_orb: "For reflect, dispel and armor.",
     },
   },
-
   "Elder Titan": {
     builds: [
       {
-        roles: [PLAYER_ROLE.SUPPORT],
-        guide: 1640803855,
-        guide_role: STEAM_GUIDE_ROLE.SUPPORT,
+        roles: [DOTA_COACH_GUIDE_ROLE.SUPPORT],
+        steam_guide_id: 1640803855,
+		steam_guide_link: "https://steamcommunity.com/sharedfiles/filedetails/?id=2700561834",
+        steam_guide_role: STEAM_GUIDE_ROLE.SUPPORT,
         abilities: [
           "elder_titan_ancestral_spirit", // 1
           "elder_titan_natural_order", // 2
@@ -3762,13 +3429,13 @@
       lotus_orb: "For reflect, dispel and armor.",
     },
   },
-
   "Ember Spirit": {
     builds: [
       {
-        roles: [PLAYER_ROLE.MID],
-        guide: 1640803867,
-        guide_role: STEAM_GUIDE_ROLE.CORE,
+        roles: [DOTA_COACH_GUIDE_ROLE.MID],
+        steam_guide_id: 1640803867,
+		steam_guide_link: "https://steamcommunity.com/sharedfiles/filedetails/?id=2700561902", 
+        steam_guide_role: STEAM_GUIDE_ROLE.CORE,
         abilities: [
           "ember_spirit_flame_guard", // 1
           "ember_spirit_sleight_of_fist", // 2
@@ -3869,13 +3536,13 @@
         "Adds to damage output and allows you to snowball in the fights with extra Fire Remnants.",
     },
   },
-
   Enchantress: {
     builds: [
       {
-        roles: [PLAYER_ROLE.SUPPORT],
-        guide: 1640803881,
-        guide_role: STEAM_GUIDE_ROLE.SUPPORT,
+        roles: [DOTA_COACH_GUIDE_ROLE.SUPPORT],
+        steam_guide_id: 1640803881,
+		steam_guide_link: "https://steamcommunity.com/sharedfiles/filedetails/?id=2700561968",
+        steam_guide_role: STEAM_GUIDE_ROLE.SUPPORT,
         abilities: [
           "enchantress_impetus", // 2
           "enchantress_enchant", // 1
@@ -3959,7 +3626,6 @@
     },
   },
   /*
->>>>>>> 531693c6
 	"Enigma": {
 		builds: [
 			{
