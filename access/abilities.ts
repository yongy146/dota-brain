/* eslint-disable @typescript-eslint/no-namespace */
/**
 * This library is used to access static Dota 2 data on Heroes, Items and Abilities.
 *
 * Dynamic data such as data from Open Dota are not covered by this module.
 *
 * (C) Dota Coach, 2023
 */
import { dispellableBuffs } from "../content/dispellableBuffs";
//import * as DotaLogger from "@utilities/log/log";
// disables should be removed once the second screen is redesigned and moved to react. Currently only used by the second screen
import {
  channeling_interrupts,
  silence,
  root,
  disables,
} from "../content/disables";

// Version node.js
/*import * as HeroBuilds from "./heroBuilds.js";
import { dispellableBuffs } from "./dispellableBuffs.js";
import dota2Abilities from "./dota2Abilities.json" assert { type: "json" };
import dota2Items from "./dota2Items.json" assert { type: "json" };
import dota2Heroes from "./dota2Heroes.json" assert { type: "json" };
import * as DotaLogger from "../../submodules/utilities/log.js";
import { channeling_interrupts, silence, root, disables } from "./disables.js";
import * as PlayerRoles from "./playerRoles.js";
import { UIItem, UIAbility } from "../../submodules/utilities/dotaCoachUI.js";
import * as DotaCoachUI from "../../submodules/utilities/dotaCoachUI.js";
*/

/**
 *
 * @param hero
 * @param disables
 * @returns All abilities of a given hero for given disables. Format: {skill: "<name of skill>", affects: <"hero", "hero_area", "area">, disables: [<"stun", "leash", etc.>] }
 */
export function getAbilitiesWithDisables(
  npcShortHero: string,
  disablesToScreen: string[]
): any[] {
  //DotaLogger.log("Dota2.hero.ability.getAbilitiesWithDisables(hero: '" + hero + "', disables: '" + JSON.stringify(disablesToScreen) + "'): Called")

  const heroDisables = disables[npcShortHero];
  if (heroDisables == null) {
    /* Check is used for the case Dota 2 adds heroes and the app is not updated yet */
    return [];
  }

  const result: any[] = [];

  // Iterate through all skills
  for (let i = 0; i < heroDisables.length; i++) {
    // Check if skill is a teleport interrupt
    let isDisabling = false;

    const skillDisables = heroDisables[i].disables;
    //DotaLogger.log("Dota2.hero.ability.getAbilitiesWithDisables(): skillDisables = '" + JSON.stringify(skillDisables) + "'")

    // Iterate through all disables of a given skil to see if it is a disable that interrupts TPs
    for (let j = 0; j < skillDisables.length; j++) {
      //DotaLogger.log("Dota2.hero.ability.getAbilitiesWithDisables(): disables = '" + JSON.stringify(disablesToScreen) + "', skillDisables[j] = '" + skillDisables[j] + "'")

      if (disablesToScreen.includes(skillDisables[j])) {
        isDisabling = true;
        break;
      }
    }

    if (isDisabling) {
      result.push(heroDisables[i]);
    }
  }

  //DotaLogger.log("getAbilitiesWithDisables(): Result = '" + JSON.stringify(result) + "'")

  return result;
}

export function getDispellableBuffs(hero: string): string[] {
  if (hero == "Outworld Devourer") hero = "Outworld Destroyer";
  if (dispellableBuffs[hero as keyof typeof dispellableBuffs] == null) {
    /* Check is used for the case Dota 2 adds heroes and the app is not updated yet */
    return [];
  }

  const result = dispellableBuffs[hero as keyof typeof dispellableBuffs];

  /* return copy of array, otherwise recipient can change content of dispellableBuffs */
  return [...result];
}
/**
 *
 * @param npcShortHero
 * @returns All abilities that interrupt channeling. Format: {skill: "<name of skill>", affects: <"hero", "hero_area", "area">, disables: [<"stun", "leash", etc.>] }
 * TASK MICHEL: CHECK IF WE CAN CHANGE FUNCTION TO ONLY RETURN ARRAY OF STRINGS WITH ABILITIES
 */
export function getChannelingInterrupts(npcShortHero: string): any[] {
  return getAbilitiesWithDisables(npcShortHero, channeling_interrupts);
}
/**
 *
 * @param npcShortHero
 * @returns All abilities that slience. Format: {skill: "<name of skill>", affects: <"hero", "hero_area", "area">, disables: [<"stun", "leash", etc.>] }
 */
export function getSilences(npcShortHero: string): any[] {
  return getAbilitiesWithDisables(npcShortHero, silence);
}

/**
 *
 * @param npcShortHero
 * @returns All abilities that root.  Format: {skill: "<name of skill>", affects: <"hero", "hero_area", "area">, disables: [<"stun", "leash", etc.>] }
 */
<<<<<<< HEAD
export function getRoots(hero: string): any[] {
  return getAbilitiesWithDisables(hero, root);
}

export interface AnalyzedHeroAbilities {
  buffsBasicDispel: IAbility[];
  debuffsDisablesBasicDispel: IAbility[];
  debuffsDisablesStrongDispel: IAbility[];
  spellsNonDispellable: IAbility[];
  passivesBreakable: IAbility[];
  passivesNonBreakable: IAbility[];
}

/**
 * The function returns a summary of the abilities of a given set of heroes.
 *
 * This function is currently used by the Team Infobox in the in-game app.
 *
 */
export function analyzeHeroAbilities(heroIds: number[]): AnalyzedHeroAbilities {
  const result: AnalyzedHeroAbilities = {
    buffsBasicDispel: [],
    debuffsDisablesBasicDispel: [],
    debuffsDisablesStrongDispel: [],
    spellsNonDispellable: [],
    passivesBreakable: [],
    passivesNonBreakable: [],
  };
  /*
      DotaLogger.log(
        `Dota2.hero_abilities.analyzeHeroAbilities(heroIds: ${JSON.stringify(heroIds)}): Called`
      );
      */
  for (const heroId of heroIds) {
    const npcName = idToNPCName(heroId);
    const abilities = dota2Abilities[npcName as keyof typeof dota2Abilities];
    for (const [name, ability_] of Object.entries(abilities)) {
      const ability = ability_ as IAbility;

      if (ability.is_talent === true) continue;

      ability.key = name;
      ability.npcName = npcName;
      // Buffs
      if (ability.is_buff === true) {
        switch (ability.is_buff_dispellable) {
          case "strong": {
            // This should not exist
            console.error(
              `Dota2.analyzeHeroAbilities(): Found buff with strong dispel  (${ability.name})`
            );
            break;
          }
          case "basic": {
            result.buffsBasicDispel.push(ability);
            break;
          }
          case "no": {
            result.spellsNonDispellable.push(ability);
            break;
          }
          default: {
            console.error(
              `Dota2.analyzeHeroAbilities(): Unknow is_buff_dispellable value (${ability.is_buff_dispellable})`
            );
          }
        }
      }
      // Debuffs
      if (ability.is_debuff === true) {
        switch (ability.is_debuff_dispellable) {
          case "strong": {
            result.debuffsDisablesStrongDispel.push(ability);
            break;
          }
          case "basic": {
            result.debuffsDisablesBasicDispel.push(ability);
            break;
          }
          case "no": {
            result.spellsNonDispellable.push(ability);
            break;
          }
          default: {
            console.error(
              `Dota2.analyzeHeroAbilities(): Unknow is_debuff_dispellable value (${ability.is_buff_dispellable})`
            );
          }
        }
      }
      // Disables
      if (Array.isArray(ability.disable)) {
        // Translate disables into dispellability
        if (
          ability.disable.includes("cyclone") ||
          ability.disable.includes("stop") ||
          ability.disable.includes("leash") ||
          ability.disable.includes("taunt")
        ) {
          result.spellsNonDispellable.push(ability);
        } else if (
          ability.disable.includes("stun") ||
          ability.disable.includes("hex") ||
          ability.disable.includes("mute")
        ) {
          result.debuffsDisablesStrongDispel.push(ability);
        } else if (
          ability.disable.includes("sleep") ||
          ability.disable.includes("silence") ||
          ability.disable.includes("fear") ||
          ability.disable.includes("root")
        ) {
          result.debuffsDisablesBasicDispel.push(ability);
        } else {
          // Error
          console.error(
            `Dota2.analyzeHeroAbilities(): Disable not processd: ${JSON.stringify(
              ability.disable
            )}`
          );
        }
      }
      // Remove duplicates
      result.debuffsDisablesBasicDispel =
        result.debuffsDisablesBasicDispel.filter((item, pos) => {
          return result.debuffsDisablesBasicDispel.indexOf(item) === pos;
        });
      result.debuffsDisablesStrongDispel =
        result.debuffsDisablesStrongDispel.filter((item, pos) => {
          return result.debuffsDisablesStrongDispel.indexOf(item) === pos;
        });
      result.spellsNonDispellable = result.spellsNonDispellable.filter(
        (item, pos) => {
          return result.spellsNonDispellable.indexOf(item) === pos;
        }
      );

      // Passives
      if (ability.is_passive !== "no") {
        if (ability.is_breakable === true) {
          result.passivesBreakable.push(ability);
        } else {
          result.passivesNonBreakable.push(ability);
        }
      }
    }
  }
  /*
      DotaLogger.log(
        `Dota2.hero_abilities.analyzeHeroAbilities(heroIds: ${JSON.stringify(
          heroIds
        )}): Result: ${JSON.stringify(result)}`
      );
      */
  return result;
=======
export function getRoots(npcShortHero: string): any[] {
  return getAbilitiesWithDisables(npcShortHero, root);
>>>>>>> 7e6df628
}<|MERGE_RESOLUTION|>--- conflicted
+++ resolved
@@ -112,9 +112,8 @@
  * @param npcShortHero
  * @returns All abilities that root.  Format: {skill: "<name of skill>", affects: <"hero", "hero_area", "area">, disables: [<"stun", "leash", etc.>] }
  */
-<<<<<<< HEAD
-export function getRoots(hero: string): any[] {
-  return getAbilitiesWithDisables(hero, root);
+export function getRoots(npcShortHero: string): any[] {
+  return getAbilitiesWithDisables(npcShortHero, root);
 }
 
 export interface AnalyzedHeroAbilities {
@@ -268,8 +267,4 @@
       );
       */
   return result;
-=======
-export function getRoots(npcShortHero: string): any[] {
-  return getAbilitiesWithDisables(npcShortHero, root);
->>>>>>> 7e6df628
 }