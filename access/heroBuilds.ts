--- conflicted
+++ resolved
@@ -1,11 +1,7 @@
 /**
  * This module provides utility functions to process hero guides.
  *
-<<<<<<< HEAD
- * (C) Dota Coach, 2024
-=======
  * (C) Dota Coach, 2024. All rights reserved.
->>>>>>> 2c73da9b
  */
 import {
   IHeroBuild,
