--- conflicted
+++ resolved
@@ -2,15 +2,9 @@
  * npx jest disables.test.ts
  *
  */
-<<<<<<< HEAD
 import { dota2HeroesIterator, getDota2Heroes } from "@gameData/out/dota2Heroes.import";
 import { getDota2Abilities } from "@gameData/out/dota2Abilities";
 import { IDisable, disables } from "./disables";
-=======
-import { dota2HeroesIterator, getDota2Heroes } from '@gameData/out/dota2Heroes';
-import { getDota2Abilities } from '@gameData/out/dota2Abilities';
-import { IDisable, disables } from './disables';
->>>>>>> 9cc1209f
 
 test('disables-All heroes included', () => {
   for (const { npcName } of dota2HeroesIterator()) {
