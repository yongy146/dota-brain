--- conflicted
+++ resolved
@@ -11,26 +11,18 @@
 import dota2Abilities from "./dota2Abilities.json"; //assert { type: "json" };
 import dota2Items from "./dota2Items.json"; //assert { type: "json" };
 import dota2Heroes from "./dota2Heroes.json"; //assert { type: "json" };
-<<<<<<< HEAD
 import * as DotaLogger from "@utilities/log";
-=======
->>>>>>> 25df98ec
 // disables should be removed once the second screen is redesigned and moved to react. Currently only used by the second screen
 import { channeling_interrupts, silence, root, disables } from "./disables";
 import * as PlayerRoles from "./playerRoles";
 import { IUIItem, IUIAbility } from "@dotaReact/src/dota/Types";
-<<<<<<< HEAD
 import * as DotaCoachUI from "@utilities/dotaCoachUI"; // This should be replaced as well, TO BE DONE
-=======
-import * as DotaCoachUI from "../../submodules/utilities/dotaCoachUI"; // This should be replaced as well, TO BE DONE
->>>>>>> 25df98ec
 import i18nDota from "./i18n/en/dota.json";
 import {
   NPCSortNameToId,
   idToLocalizedName,
   localizedNameToNPCName,
 } from "@gameData/out/dota2HeroNames";
-import * as DotaLogger from "../../submodules/utilities/log";
 
 // Version node.js
 /*import * as HeroBuilds from "./heroBuilds.js";
