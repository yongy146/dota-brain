/* eslint-disable @typescript-eslint/no-namespace */
/**
 * This library is used to access all manual dota 2 data of Dota Coach (on items and abilities)
 *
 * The only separated information sources in this folder are openDotaAPI.ts and startzAPI.ts
 *
 * Copyright Dota Coach, 2022. All rights reserved
 */

<<<<<<< HEAD
// Version webpack
=======
>>>>>>> 80ab8d4f
import * as HeroBuilds from "./heroBuilds";
import { dispellableBuffs } from "./dispellableBuffs";
import dota2Abilities from "./dota2Abilities.json"; //assert { type: "json" };
import dota2Items from "./dota2Items.json"; //assert { type: "json" };
import dota2Heroes from "./dota2Heroes.json"; //assert { type: "json" };
import * as DotaLogger from "../../submodules/utilities/log";
// disables should be removed once the second screen is redesigned and moved to react. Currently only used by the second screen
import { channeling_interrupts, silence, root, disables } from "./disables";
import * as PlayerRoles from "./playerRoles";
import { UIItem, UIAbility } from "../../submodules/utilities/react/dota/Types";
import * as DotaCoachUI from "../../submodules/utilities/dotaCoachUI"; // This should be replaced as well, TO BE DONE

// Version node.js
<<<<<<< HEAD
/*
import * as HeroBuilds from "./heroBuilds.js";
=======
/*import * as HeroBuilds from "./heroBuilds.js";
>>>>>>> 80ab8d4f
import { dispellableBuffs } from "./dispellableBuffs.js";
import dota2Abilities from "./dota2Abilities.json" assert { type: "json" };
import dota2Items from "./dota2Items.json" assert { type: "json" };
import dota2Heroes from "./dota2Heroes.json" assert { type: "json" };
import * as DotaLogger from "../../submodules/utilities/log.js";
import { channeling_interrupts, silence, root, disables } from "./disables.js";
import * as PlayerRoles from "./playerRoles.js";
import { UIItem, UIAbility } from "../../submodules/utilities/dotaCoachUI.js";
import * as DotaCoachUI from "../../submodules/utilities/dotaCoachUI.js";
*/

// Colors for radiant & dire
export const colorRadiant = "#67dd98"; //'#47661f'
export const colorDire = "#ea3009"; //'#58251c'

// Colors for strength, intelligence and agility
export const colorStrength = "#900000";
export const colorStrengthTransparent = "rgba(255, 0, 0, 0.35)";
export const colorIntelligence = "#000090";
export const colorIntelligenceTransparent = "rgba(0, 0, 255, 0.35)";
export const colorAgility = "#009000";
export const colorAgilityTransparent = "rgba(0, 255, 0, 0.35)";

type ErrorHandler = (error?: { source?: string; message?: string }) => void;
let errorHandler: ErrorHandler = () => undefined;

/**
 * Function can be used to register an expefic error handler, should the library report an error
 */
export function setErrorHandler(handler: ErrorHandler) {
  errorHandler = handler;
}

/**
 * Hero type based on information extracted by Dota Coach form Dota 2
 */
export interface Hero {
  name: string; // NPC name, e.g. 'npc_dota_hero_antimage'
  id: number; // e.g., 1
  localized_name: string; // e.g., 'Anti-Mage'
  aliases: string[]; // alternative names, e.g., 'am'
  similar_heroes: number[]; // Hero ids of similar heroes
  projectile_speed: number; // e.g. 0 for melee heroes like anti-mage
  roles: string[]; // e.g. ["Carry", "Escape", "Nuker"]
  complexity: number; // e.g., 1
  attack_range: number; // e.g., 150
  attack_type: string; // e.g., "Melee"
  primary_attr: string; // e.g., "Agility"
  movement_speed: number; // e.g., 310
  armor: number; // e.g., 0
  attack_speed: number; // e.g., 100
  attack_rate: number; // e.g., 1
  attack_damage_min: number; // e.g., 29
  attack_damage_max: number; // e.g., 33
  attack_animation_point: number; // e.g., 0
  attack_acquisition_range: number; // e.g., 600
  strength_base: number; // e.g., 23
  strength_gain: number; // e.g., 1
  intelligence_base: number; // e.g.,  12
  intelligence_gain: number; // e.g., 1
  agility_base: number; // e.g., 24
  agility_gain: number; // e.g., 2
  health_status_regen: number; // e.g., 0
  img: string; // e.g., "https://cdn.cloudflare.steamstatic.com/apps/dota2/videos/dota_react/heroes/renders/antimage.png",
  img_face: string; // e.g., "https://cdn.cloudflare.steamstatic.com/apps/dota2/images/dota_react/heroes/antimage.png",
  img_body: string; // e.g., "https://cdn.cloudflare.steamstatic.com/apps/dota2/images/dota_react/heroes/crops/antimage.png",
  video: string; // e.g., "https://cdn.cloudflare.steamstatic.com/apps/dota2/videos/dota_react/heroes/renders/antimage.webm",
  steam_guide: string[]; // e.g., ["https://steamcommunity.com/sharedfiles/filedetails/?id=2698377261"]
  abilities: string[]; // e.g., ["terrorblade_reflection", ...]
  talents: string[]; // e.g., ["special_bonus_unique_terrorblade_2", etc.]
}

export class Talent {
  talentLevel: number;
  skillLevel: number;
  cooldownReduction: number; /* -30 equals to -30% */

  constructor(talentLevel: number, cooldownReduction: number) {
    this.talentLevel = talentLevel;
    this.skillLevel = 5 + talentLevel * 5;
    this.cooldownReduction = cooldownReduction;
  }
}

export interface Ability {
  id: number;
  key?: string; // e.g. 'antimage_mana_overload'; added by dota2 library for convenience
  npcName?: string; // e.g. 'npc_dota_hero_sven'; added by dota2 library for convenience
  sequence: string; // e.g. Ability2
  is_talent: boolean;
  talent_level?: number; // 1, 2, 3 or 4
  cooldown: number[];
  mana_cost: number[];
  name: string;
  description: string;
  lore?: string; // talents do not have lores
  is_ultimate: boolean;
  is_passive: string; // "yes", "partial", "no"
  is_breakable?: boolean;
  affects?: string; // "unit", "unit_area", "area"
  is_dispellable?: string; // "no", "basic", "strong" (general information provided by valve)
  is_buff?: boolean;
  is_buff_dispellable?: string; // "no", "basic", "strong"
  is_debuff?: boolean;
  is_debuff_dispellable?: string; // "no", "basic", "strong"
  disable: string[]; // e.g. "stun", ""
}

export type AbilityAffects = "area" | "unit_area" | "unit";

export interface UIHeroItemBuild {
  starting?: UIItem[]; // CHANGE FROM NULL TO UNDEIFNED FOR ALL ITEMS... CHECK IF IT STILL WORKS IN THE APP!!!
  starting_bear?: UIItem[];
  laning?: UIItem[]; // Only used for counter items (starting & early_game is used for own hero)
  early_game?: UIItem[];
  mid_game?: UIItem[];
  late_game?: UIItem[];
  situational?: UIItem[];
  situational_bear?: UIItem[];
  neutral?: UIItem[] | null;
  neutral_bear?: UIItem[];
  roles?: string;
}

////////////////////////////////////////////////////////////////////////////////////////////////////////////////
////////////////////////////////////////////////////////////////////////////////////////////////////////////////
////////////////////////////////////////////////////////////////////////////////////////////////////////////////

export namespace lobby {
  export function lobbyTypeToString(s: string): string {
    let result = s.replace("DOTA_lobby_type_name_", "");
    if (result.length > 0) {
      // Convert first character to capital letter
      result = result.charAt(0).toUpperCase() + result.slice(1);
    }
    return result;
    /*switch (s) {
            case 'DOTA_lobby_type_name_ranked':
                return 'Ranked'

        }*/
  }
}
////////////////////////////////////////////////////////////////////////////////////////////////////////////////
////////////////////////////////////////////////////////////////////////////////////////////////////////////////
////////////////////////////////////////////////////////////////////////////////////////////////////////////////

export namespace time {
  /**
   * Converts time in seconds to string in dota time
   * @param t time in seconds
   * @returns
   */
  export function convertToDotaTime(t: number): string {
    const min = Math.floor(Math.abs(t) / 60);
    const sec = Math.abs(t) % 60;
    return (t < 0 ? "-" : "") + min + ":" + (sec < 10 ? "0" : "") + sec;
  }

  /**
   * Convert time in seconds to string in dota time, rounded to 10 seconds
   * @param t time in seconds
   * @returns
   */
  export function convertToCeiledDotaTime(t: number): string {
    let min = Math.floor(Math.abs(t) / 60);
    let sec = Math.abs(t) % 60;
    sec = 10 * Math.ceil(sec / 10);
    if (sec == 60) {
      sec = 0;
      min++;
    }
    return (t < 0 ? "-" : "") + min + ":" + (sec < 10 ? "0" : "") + sec;
  }

  /**
   * Convert time in seconds to string in dota time, rounded to 10 seconds
   * @param t time in seconds
   * @returns
   */
  export function convertToFlooredDotaTime(t: number): string {
    const min = Math.floor(Math.abs(t) / 60);
    let sec = Math.abs(t) % 60;
    sec = 10 * Math.floor(sec / 10);
    return (t < 0 ? "-" : "") + min + ":" + (sec < 10 ? "0" : "") + sec;
  }
}

////////////////////////////////////////////////////////////////////////////////////////////////////////////////
////////////////////////////////////////////////////////////////////////////////////////////////////////////////
////////////////////////////////////////////////////////////////////////////////////////////////////////////////

export namespace hero {
  /**
   *
   * @param heroName NPC hero name
   * @returns Hero based on Dota static data; null if there is no such hero
   */
  export function getHero(heroName: string): Hero | null {
    if (!Object.prototype.hasOwnProperty.call(dota2Heroes, heroName)) return null;

    return dota2Heroes[heroName as keyof typeof dota2Heroes];
  }

  /**
   * Returns HeroContent provided by content creators for the hero.
   *
   * @param heroName Localized hero name
   * @return null if there is no such hero
   */
  export function getHeroContent(heroName: string): HeroBuilds.HeroContent | null {
    //DotaLogger.log(`Dota2.getHeroContent(${heroName}): Called`);
    if (!Object.prototype.hasOwnProperty.call(HeroBuilds.heroBuilds, heroName)) return null;

    return HeroBuilds.heroBuilds[heroName];
  }

  /**
   * Returns an array with all http links to all guides for a given hero.
   *
   * @param heroName Localized hero name
   * @returns null in case of error
   */
  export function getHeroGuideLinks(heroName: string): string[] {
    if (!Object.prototype.hasOwnProperty.call(HeroBuilds.heroBuilds, heroName)) return [];

    const result: string[] = [];
    for (const build of HeroBuilds.heroBuilds[heroName].builds) {
      result.push(build.steam_guide_link);
    }

    return result;
  }

  /**
   *
   * @returns Array of localized hero names, e.g. Anti-Mage
   */
  export function getAllHeroNames(): string[] {
    const result: string[] = [];
    for (const key of Object.keys(dota2Heroes)) {
      result.push(dota2Heroes[key as keyof typeof dota2Heroes].localized_name);
    }
    return result;
  }

  /**
   * @heroName: Localized name
   */
  export function isHeroMelee(heroName: string): boolean {
    //console.log("isHeroMelee(" + hero + ") called")

    for (const hero of Object.values(dota2Heroes)) {
      //        for (var index in jsonOpenDotaAPI) {
      if (hero.localized_name == heroName) {
        return hero.attack_type == "Melee";
      }
    }

    /*for (var OpenDotaAPIHero of jsonOpenDotaAPI) {
          if (OpenDotaAPIHero.localized_name == hero) {
              return OpenDotaAPIHero.attack_type == "Melee"
          }
      }*/
    console.log("Internal error: isHeroMelee(hero: " + hero + ")");
    return false; // should never get here though
  }
}

////////////////////////////////////////////////////////////////////////////////////////////////////////////////
////////////////////////////////////////////////////////////////////////////////////////////////////////////////
////////////////////////////////////////////////////////////////////////////////////////////////////////////////

export namespace hero_names {
  //
  // The following names exist:
  //    - NPC name:       npc_dota_hero_antimage
  //    - NPC sort name:  antimage (NPCName w/o 'npc_dota_hero'; used by Overwolf)
  //    - localized name: Anti-Mage or Legion Commander
  //

  /**
   *
   * @param name NPC short name, e.g., antimage (i.e. w/o 'npc_dota_hero_')
   * @returns localited name, e.g., Anti-Mage
   */
  export function NPCShortNameToLocalizedName(name: string): string {
    //npc_dota_hero_bane
    for (const hero of Object.values(dota2Heroes)) {
      //for (var index in jsonOpenDotaAPI) {
      /*console.log("****** ------: OpenDotaAPIHero = " + OpenDotaAPIHero)
              console.log("****** ------: OpenDotaAPIHero = " + JSON.stringify(OpenDotaAPIHero))
              console.log("****** ------: OpenDotaAPIHero = " + JSON.stringify(jsonOpenDotaAPI[OpenDotaAPIHero]))*/
      if (hero.name == "npc_dota_hero_" + name) {
        return hero.localized_name;
      }
    }
    return "#not found#";
  }

  /**
   *
   * @param name e.g. npc_dota_hero_antimage
   * @returns localized name, e.g. Anti-Mage
   */
  export function NPCNameToLocalizedName(heroNPCName: string): string {
    for (const hero of Object.values(dota2Heroes)) {
      if (hero.name == heroNPCName) {
        return hero.localized_name;
      }
    }
    return "#not found#";
  }

  export function idToLocalizedName(heroId: number): string {
    for (const hero of Object.values(dota2Heroes)) {
      if (hero.id == heroId) {
        return hero.localized_name;
      }
    }
    return "#not found#";
  }

  export function idToName(heroId: number): string {
    for (const hero of Object.values(dota2Heroes)) {
      //for (var index in jsonHeroes) {
      if (hero.id == heroId) {
        return hero.localized_name;
      }
    }
    return "#not found#";
  }

  export function idToNPCName(heroId: number): string {
    for (const hero of Object.values(dota2Heroes)) {
      //for (var index in jsonHeroes) {
      if (hero.id == heroId) {
        return hero.name;
      }
    }
    return "#not found#";
  }

  /**
   *
   * @param heroId
   * @returns e.g. antimage or dark_willow
   */

  export function idToNPCShortName(heroId: number): string {
    return idToNPCName(heroId).replace("npc_dota_hero_", "");
  }

  export function localizedNameToId(localized_name: string): number {
    //DotaLogger.log("dota2.localizedNameToId(" + localized_name + "): Called")
    for (const hero of Object.values(dota2Heroes)) {
      if (hero.localized_name == localized_name) {
        //DotaLogger.log("dota2.localizedNameToId(): Returned id = '" + Heroes[i].id + "'")
        return hero.id;
      }
    }
    return -1; // equals to not found
  }

  export function NPCNameToHeropediaName(heroNPCName: string): string {
    return localizedNameToHeropediaName(NPCNameToLocalizedName(heroNPCName));
  }

  export function localizedNameToHeropediaName(localized_name: string): string {
    return localized_name.replace(/[ ']/g, "");
  }

  export function heropediaNameToNPCName(heropediaName: string): string {
    for (const hero of Object.values(dota2Heroes)) {
      if (NPCNameToHeropediaName(hero.name) == heropediaName) {
        return hero.name;
      }
    }
    return "";
  }

  /**
   *
   * @param heroName localized name, e.g. Anti-Mage
   * @returns NPC name, e.g. npc_dota_hero_antimage
   */
  export function localizedNameToNPCName(heroName: string): string {
    //DotaLogger.log("dota2.localizedNameToNPCName(" + heroName + "): Called")

    const id = localizedNameToId(heroName);
    return idToNPCName(id);
  }

  export function localizedNameToNPCShortName(heroName: string): string {
    return localizedNameToNPCName(heroName).replace("npc_dota_hero_", "");
  }

  /* Returns -1 if hero not found
   */
  export function NPCSortNameToId(name: string): number {
    //npc_dota_hero_bane
    for (const hero of Object.values(dota2Heroes)) {
      //for (var index in jsonHeroes) {
      if (hero.name == "npc_dota_hero_" + name) {
        return hero.id;
      }
    }
    return -1;
  }
}

////////////////////////////////////////////////////////////////////////////////////////////////////////////////
////////////////////////////////////////////////////////////////////////////////////////////////////////////////
////////////////////////////////////////////////////////////////////////////////////////////////////////////////

export namespace hero_roles {
  //    export function convertDotaCoachGuideRoleToDotaCoachRole(playerRole: PlayerRoles.DOTA_COACH_ROLE): PlayerRoles.DOTA_COACH_GUIDE_ROLE {
  export function convertDotaCoachRoleToDotaCoachGuidRole(
    playerRole: PlayerRoles.DOTA_COACH_ROLE
  ): PlayerRoles.DOTA_COACH_GUIDE_ROLE {
    switch (playerRole) {
      case PlayerRoles.DOTA_COACH_ROLE.CARRY: {
        return PlayerRoles.DOTA_COACH_GUIDE_ROLE.CARRY;
      }
      case PlayerRoles.DOTA_COACH_ROLE.MID: {
        return PlayerRoles.DOTA_COACH_GUIDE_ROLE.MID;
      }
      case PlayerRoles.DOTA_COACH_ROLE.OFFLANE: {
        return PlayerRoles.DOTA_COACH_GUIDE_ROLE.OFFLANE;
      }
      case PlayerRoles.DOTA_COACH_ROLE.SOFT_SUPPORT:
      case PlayerRoles.DOTA_COACH_ROLE.HARD_SUPPORT: {
        return PlayerRoles.DOTA_COACH_GUIDE_ROLE.SUPPORT;
      }
    }
  }
}

////////////////////////////////////////////////////////////////////////////////////////////////////////////////
////////////////////////////////////////////////////////////////////////////////////////////////////////////////
////////////////////////////////////////////////////////////////////////////////////////////////////////////////

export namespace hero_builds {
  /**
   * Function validates if a default hero build exists
   * @param heroName Localized name
   * @returns
   */
  export function hasDefaultHeroBuild(heroName: string): boolean {
    return Object.prototype.hasOwnProperty.call(HeroBuilds.heroBuilds, heroName);
  }

  /**
   * @param heroName Localized hero name
   * @returns Hero build, or null if none is found
   */
  export function getClosestHeroBuild(
    heroName: string,
    playerRole: PlayerRoles.DOTA_COACH_ROLE
  ): HeroBuilds.HeroBuild | null {
    //DotaLogger.log(`Dota2.getClosestHeroBuild(${heroName}, ${playerRole}): Called`);
    if (!Object.prototype.hasOwnProperty.call(HeroBuilds.heroBuilds, heroName)) return null;

    const r: PlayerRoles.DOTA_COACH_GUIDE_ROLE =
      hero_roles.convertDotaCoachRoleToDotaCoachGuidRole(playerRole);

    //DotaLogger.log(`Dota2.getClosestHeroBuild(): ${playerRole} => ${r}`);

    // Get all roles of guides
    const guides: any = {};
    for (const heroBuild of HeroBuilds.heroBuilds[heroName].builds) {
      for (const role of heroBuild.roles) {
        guides[role] = heroBuild;
      }
    }

    /*DotaLogger.log(
      `Dota2.getClosestHeroBuild(): guides=${JSON.stringify(guides)}`
    );*/

    const guide_rules: any = {};
    guide_rules[PlayerRoles.DOTA_COACH_GUIDE_ROLE.CARRY] = [
      PlayerRoles.DOTA_COACH_GUIDE_ROLE.CARRY,
      PlayerRoles.DOTA_COACH_GUIDE_ROLE.MID,
      PlayerRoles.DOTA_COACH_GUIDE_ROLE.OFFLANE,
      PlayerRoles.DOTA_COACH_GUIDE_ROLE.SUPPORT,
    ];
    guide_rules[PlayerRoles.DOTA_COACH_GUIDE_ROLE.MID] = [
      PlayerRoles.DOTA_COACH_GUIDE_ROLE.MID,
      PlayerRoles.DOTA_COACH_GUIDE_ROLE.CARRY,
      PlayerRoles.DOTA_COACH_GUIDE_ROLE.OFFLANE,
      PlayerRoles.DOTA_COACH_GUIDE_ROLE.SUPPORT,
    ];
    guide_rules[PlayerRoles.DOTA_COACH_GUIDE_ROLE.OFFLANE] = [
      PlayerRoles.DOTA_COACH_GUIDE_ROLE.OFFLANE,
      PlayerRoles.DOTA_COACH_GUIDE_ROLE.CARRY,
      PlayerRoles.DOTA_COACH_GUIDE_ROLE.MID,
      PlayerRoles.DOTA_COACH_GUIDE_ROLE.SUPPORT,
    ];
    guide_rules[PlayerRoles.DOTA_COACH_GUIDE_ROLE.SUPPORT] = [
      PlayerRoles.DOTA_COACH_GUIDE_ROLE.SUPPORT,
      PlayerRoles.DOTA_COACH_GUIDE_ROLE.OFFLANE,
      PlayerRoles.DOTA_COACH_GUIDE_ROLE.MID,
      PlayerRoles.DOTA_COACH_GUIDE_ROLE.CARRY,
    ];

    for (const role_ of guide_rules[r]) {
      //DotaLogger.log(`dota2.getClosestHeroBuild(): roleOfRules = ${role_}`);
      if (Object.prototype.hasOwnProperty.call(guides, role_)) {
        DotaLogger.log(`dota2.getClosestHeroBuild(): ${playerRole} => ${role_}`);
        return guides[role_];
      }
    }

    //DotaLogger.log(`Dota2.getClosestHeroBuild(): nothing found`);
    return null;
  }

  /**
   * Returns the default hero build, which is the first build in heroBuild.ts
   * @param heroName Localized hero name
   * @param playerRole
   * @return null if there is no such build
   */
  export function getDefaultHeroBuild(heroName: string): HeroBuilds.HeroBuild | null {
    if (!Object.prototype.hasOwnProperty.call(HeroBuilds.heroBuilds, heroName)) return null;

    // Find hero build with right role
    return HeroBuilds.heroBuilds[heroName].builds[0];
  }

  /**
   *
   * @param hero localized hero name
   * @returns Array of abilites
   */
  export function getStandardAbilityBuild(h: string): string[] {
    //const h_ = hero.name.localizedNameToNPCName(h)
    if (!Object.prototype.hasOwnProperty.call(HeroBuilds.heroBuilds, h)) {
      /* Check is used for the case Dota 2 adds heroes and the app is not updated yet */
      return [];
    }

    const abilityBuild = HeroBuilds.heroBuilds[h].builds[0].abilities;

    /* return copy of array, otherwise recipient can change content of this.laningItemTips */
    return [...abilityBuild];
  }

  /**
   *  Returns array with hero builds for a given hero
   *
   * @param heroName Localized hero name
   * @return null if there is no such build
   */
  export function getHeroBuildArray(heroName: string): HeroBuilds.HeroBuild[] | null {
    if (!Object.prototype.hasOwnProperty.call(HeroBuilds.heroBuilds, heroName)) return null;

    return HeroBuilds.heroBuilds[heroName].builds;
  }

  /**
   *
   * @param heroName Localized hero name
   * @param playerRole
   * @return null if there is no such build
   */
  export function getHeroBuild(
    heroName: string,
    playerRole: PlayerRoles.DOTA_COACH_ROLE
  ): HeroBuilds.HeroBuild | null {
    if (!Object.prototype.hasOwnProperty.call(HeroBuilds.heroBuilds, heroName)) return null;

    const r: PlayerRoles.DOTA_COACH_GUIDE_ROLE =
      hero_roles.convertDotaCoachRoleToDotaCoachGuidRole(playerRole);

    // Find hero build with right role
    for (const heroBuild of HeroBuilds.heroBuilds[heroName].builds) {
      if (heroBuild.roles.indexOf(r) != -1) {
        return heroBuild;
      }
    }

    // No relevant guide found
    return null;
  }
}

////////////////////////////////////////////////////////////////////////////////////////////////////////////////
////////////////////////////////////////////////////////////////////////////////////////////////////////////////
////////////////////////////////////////////////////////////////////////////////////////////////////////////////

export namespace hero_damage_types {
  /**
   * Returns the damage type of a hero as a string.
   *
   * @param heroName Localized hero name
   * @returns The damage type, e.g. 'MagicalDamage' (ID for react-intl)
   */
  export function getDamageType(heroName: string): string {
    //DotaLogger.log("Dota2.hero_damage_types.getDamageType: localized_name='"+ localized_name + "', damageType[localized_name]='" + damageType[localized_name] + "'")

    const heroContent = hero.getHeroContent(heroName);
    if (heroContent != null) {
      switch (heroContent.damage_type) {
        case "magical": {
          return "MagicalDamage";
        }
        case "physical": {
          return "PhysicalDamage";
        }
        case "pure": {
          return "PureDamage";
        }
        case "neutral": {
          return "NeutralDamage";
        }
      }
    }
    return "UnknownDamage";
  }

  /**
   * Returns the image path for attribute
   *
   * @param heroName Localized hero name
   * @returns
   */
  export function getDamageTypeImg(heroName: string): string {
    const heroContent = hero.getHeroContent(heroName);
    if (heroContent != null) {
      switch (heroContent.damage_type) {
        case "magical": {
          return "/dist/img/damage/magical.png";
        }
        case "physical": {
          return "/dist/img/damage/physical.png";
        }
        case "pure": {
          return "/dist/img/damage/pure.png";
        }
        case "neutral": {
          return "/dist/img/damage/neutral.png";
        }
      }
    }
    return "Unknown damage type";
  }

  /**
   *
   * @param heroName Localized hero name
   * @returns HTML color code, e.g. #578cc7
   */
  export function getDamageTypeColor(heroName: string): string {
    //DotaLogger.log(`Dota2.hero_damage_types.getDamageColor(): heroName='${heroName}', damageType[localized_name]='${damageType[heroName]}'`)
    const heroContent = hero.getHeroContent(heroName);
    if (heroContent != null) {
      switch (heroContent.damage_type) {
        case "magical": {
          return "#578cc7";
        }
        case "physical": {
          return "#af3029";
        }
        case "pure": {
          return "#d8af54";
        }
        case "neutral": {
          return "#7f8284";
        }
      }
    }
    return "#7f8284";
  }
}
////////////////////////////////////////////////////////////////////////////////////////////////////////////////
////////////////////////////////////////////////////////////////////////////////////////////////////////////////
////////////////////////////////////////////////////////////////////////////////////////////////////////////////

export namespace hero_attributes {
  // Takes localized hero name
  export function getAttributeColor(heroName: string, isTransparent: boolean): string {
    const h = hero.getHero(heroName);
    if (h == null) {
      console.error(
        "Dota2.hero_attributes.getAttributeColor(heroName: " +
          heroName +
          ", isTransparent: " +
          isTransparent +
          "): Hero not found."
      );
    } else {
      switch (h.primary_attr) {
        case "agi": {
          return isTransparent ? colorAgilityTransparent : colorAgility;
        }
        case "int": {
          return isTransparent ? colorIntelligenceTransparent : colorIntelligence;
        }
        case "str": {
          return isTransparent ? colorStrengthTransparent : colorStrength;
        }
        default: {
          console.error(
            "Dota2.hero_attributes.getAttributeColor(heroName: " +
              heroName +
              ", isTransparent: " +
              isTransparent +
              "): Unknown primary attribute (" +
              h.primary_attr +
              ")"
          );
          break;
        }
      }
    }
    return "#505050"; // problem occured, so we return white
  }

  /**
   * Returns attribute of a given hero
   *
   * @param heroName Localized hero name
   * @returns Strength, Intelligence or Agility if hero is known. If hero is not known it returns null
   */
  export function getAttribute(heroName: string): string | null {
    const h = hero.getHero(hero_names.localizedNameToNPCName(heroName));
    if (h == null) {
      DotaLogger.log(
        `dota2.getAttribute(heroName: ${heroName}): could not find hero's primary attribute.`
      );
      return null;
    }

    return h.primary_attr;
  }

  // Takes localized hero name
  export function getAttributeImg(heroName: string): string {
    //DotaLogger.log(`Dota2.getAttributeImg(heroName: ${heroName}): Called`);
    return `${process.env.IMGPATH}/attributes/${getAttribute(heroName)}.png`;
  }

  // Takes localized hero name
  /*export function getAttributeName(heroName: string): string {
          switch (getAttribute(heroName)) {
              case 'agi' : {
                  return 'Agility'
              }
              case 'int': {
                  return 'Intelligence'
              }
              case 'str': {
                  return 'Strength'
              }
          }
          return "Error"
      }*/
}
////////////////////////////////////////////////////////////////////////////////////////////////////////////////
////////////////////////////////////////////////////////////////////////////////////////////////////////////////
////////////////////////////////////////////////////////////////////////////////////////////////////////////////

export namespace hero_item_builds {
  /**
   * Function returns the standard item build for a given hero. The standard item build is the first build in the heroGuides.ts file.
   *
   * @param hero Localized hero name of the hero, e.g. 'Abaddon' or 'Anti-Mage'
   * OLD_returns String of items
   * @returns Array of { item: string (e.g. sheepstick), isCore?: true, info?: ... }}
   */
  export function getStandardItemBuild(h: string): UIItem[] {
    //DotaLogger.log(`dota2.getStandardItemBuild(${h}): Called`);
    if (!hero_builds.hasDefaultHeroBuild(h)) {
      /* Check is used for the case Dota 2 adds heroes and the app is not updated yet */
      return [];
    }

    const heroBuilds = HeroBuilds.heroBuilds[h];

    //const mid_game = heroBuilds.builds[0].items.mid_game;
    //const late_game = heroBuilds.builds[0].items.late_game;
    //const late_game = heroBuilds.builds[0].items.core;

    /*DotaLogger.log(
      `dota2.getStandardItemBuild(${h}): contact ${JSON.stringify(
        mid_game
      )} ${JSON.stringify(late_game)}`
    );*/
    //const standard = mid_game.concat(late_game);
    const standard = heroBuilds.builds[0].items.core;

    const result: any = [];
    for (const s of standard) {
      const r: { name: string; info?: string; isCore?: boolean } = { name: s };
      const tooltip = HeroBuilds.getItemTooltip(heroBuilds, heroBuilds.builds[0], s);
      if (tooltip) {
        r["info"] = tooltip;
      }
      const isCore = HeroBuilds.isCoreItem(heroBuilds.builds[0], s);
      if (isCore) {
        r["isCore"] = true;
      }
      result.push(r);
    }

    // return mid_game.concat(late_game)
    return result;
  }

  /**
   *
   * @param hero The name of the hero, e.g. 'Abaddon' or 'Anti-Mage'
   * @param playerRole if null, then the fucntion takes the fist build
   * @returns object with the following attributes: starting, early_game, mid_game, later_game, situational, roles: string. Each has an array of the following element: { item, info?, isCore?, purchaseTime? }
   */
  //export function getItemBuild(h: string): any {
  export function getItemBuildForRole(
    h: string,
    playerRole: PlayerRoles.DOTA_COACH_ROLE
  ): UIHeroItemBuild | null {
    if (!Object.prototype.hasOwnProperty.call(HeroBuilds.heroBuilds, h)) {
      /* Check is used for the case Dota 2 adds heroes and the app is not updated yet */
      return null;
    }

    let heroBuild: HeroBuilds.HeroBuild | null = null;

    if (playerRole === undefined || playerRole === null) {
      heroBuild = hero_builds.getDefaultHeroBuild(h);
    } else {
      heroBuild = hero_builds.getHeroBuild(h, playerRole);
      if (heroBuild == null) heroBuild = hero_builds.getDefaultHeroBuild(h);
    }

    const heroContent = hero.getHeroContent(h);
    if (heroContent !== null && heroBuild !== null) {
      return getItemBuild(heroContent, heroBuild);
    } else {
      return null;
    }
  }

  /**
   * Returns item build in format to be use to display using DotaCoachUI
   *
   * @param heroBuild
   * @returns Object with UIItems and the associated roles.
   */
  export function getItemBuild(
    heroContent: HeroBuilds.HeroContent,
    heroBuild: HeroBuilds.HeroBuild
  ): UIHeroItemBuild {
    let tooltips_hero: any = {};
    let tooltips_build: any = {};

    if (Object.prototype.hasOwnProperty.call(heroContent, "item_tooltips")) {
      tooltips_hero = heroContent.item_tooltips;
    }
    if (Object.prototype.hasOwnProperty.call(heroBuild, "item_tooltips")) {
      tooltips_build = heroBuild.item_tooltips;
    }
    const item_tooltips = {
      ...tooltips_hero,
      ...tooltips_build,
    };

    const build = heroBuild;
    /*var core_items_hero = build.items.core
          var core_items_bear = {}
          if (build.items.hasOwnProperty('core_baer')) {
              core_items_bear = build.items.core_bear
          }
          const core_items = {
              ...core_items_hero,
              ...core_items_bear
          }*/

    function transformItem(item: string, core_items: string[]): UIItem {
      const result: {
        name: string;
        info?: string;
        isCore?: boolean;
      } = { name: item };
      if (Object.prototype.hasOwnProperty.call(item_tooltips, item))
        result["info"] = item_tooltips[item];
      if (core_items.indexOf(item) != -1) result["isCore"] = true;
      return result;
    }

    return {
      starting: build.items.starting.map((x) => transformItem(x, build.items.core)),
      starting_bear:
        build.items.starting_bear != undefined
          ? build.items.starting_bear.map((x) =>
              transformItem(x, build.items.core_bear == undefined ? [] : build.items.core_bear)
            )
          : undefined,
      early_game:
        build.items.early_game != undefined
          ? build.items.early_game.map((x) => transformItem(x, build.items.core))
          : undefined,
      mid_game:
        build.items.mid_game != undefined
          ? build.items.mid_game.map((x) => transformItem(x, build.items.core))
          : undefined,
      late_game:
        build.items.late_game != undefined
          ? build.items.late_game.map((x) => transformItem(x, build.items.core))
          : undefined,
      situational: build.items.situational.map((x) => transformItem(x, build.items.core)),
      situational_bear:
        build.items.situational_bear != undefined
          ? build.items.situational_bear.map((x) =>
              transformItem(x, build.items.core_bear == undefined ? [] : build.items.core_bear)
            )
          : undefined,
      neutral: build.items.neutral.map((x) => transformItem(x, build.items.core)),
      neutral_bear:
        build.items.neutral_bear != undefined
          ? build.items.neutral_bear.map((x) =>
              transformItem(x, build.items.core_bear == undefined ? [] : build.items.core_bear)
            )
          : undefined,

      roles: PlayerRoles.rolesToString(heroBuild.roles),
    };
  }
}
////////////////////////////////////////////////////////////////////////////////////////////////////////////////
////////////////////////////////////////////////////////////////////////////////////////////////////////////////
////////////////////////////////////////////////////////////////////////////////////////////////////////////////

export namespace hero_counter_items {
  /**
   * Returns an array of counter items for a given hero.
   *
   * @param hero The name of the hero, e.g. 'Abaddon' or 'Anti-Mage'
   * @param isSupport The role of the player
   * @returns Array of item objects, i.e. { item: "...", info: "..."}
   */
  export function getCounterItemsLaning(heroName: string, isSupport: boolean): UIItem[] {
    //if (hero == "Outworld Devourer") hero = "Outworld Destroyer";
    if (heroName == "Outworld Destroyer") heroName = "Outworld Devourer";

    const heroBuilds = hero.getHeroContent(heroName);

    if (heroBuilds) {
      const allItems = heroBuilds.counter_items.laning_phase.all;
      let roleItems;
      if (isSupport) {
        roleItems = heroBuilds.counter_items.laning_phase.support;
      } else {
        roleItems = heroBuilds.counter_items.laning_phase.core;
      }

      /* return copy of array, otherwise recipient can change content of this.laningItemTips */
      return DotaCoachUI.counterItemsToUIItems([...allItems].concat([...roleItems]));
    } else {
      return [];
    }
  }

  /**
   *
   * @param h Localized hero name
   * @param isSupport
   * @returns
   */
  export function getCounterItemsMidGame(heroName: string, isSupport: boolean): UIItem[] {
    //if (hero == "Outworld Devourer") hero = "Outworld Destroyer";
    if (heroName == "Outworld Destroyer") heroName = "Outworld Devourer";

    const heroBuilds = hero.getHeroContent(heroName);

    if (heroBuilds) {
      const allItems = heroBuilds.counter_items.mid_game.all;
      let roleItems;
      if (isSupport) {
        roleItems = heroBuilds.counter_items.mid_game.support;
      } else {
        roleItems = heroBuilds.counter_items.mid_game.core;
      }

      /* return copy of array, otherwise recipient can change content of this.laningItemTips */
      return DotaCoachUI.counterItemsToUIItems([...allItems].concat([...roleItems]));
    } else {
      return [];
    }
  }

  export function getCounterItemsLateGame(heroName: string, isSupport: boolean): UIItem[] {
    //if (hero == "Outworld Devourer") hero = "Outworld Destroyer";
    if (heroName == "Outworld Destroyer") heroName = "Outworld Devourer";

    const heroBuilds = hero.getHeroContent(heroName);

    if (heroBuilds) {
      const allItems = heroBuilds.counter_items.late_game.all;
      let roleItems;
      if (isSupport) {
        roleItems = heroBuilds.counter_items.late_game.support;
      } else {
        roleItems = heroBuilds.counter_items.late_game.core;
      }

      /* return copy of array, otherwise recipient can change content of this.laningItemTips */
      return DotaCoachUI.counterItemsToUIItems([...allItems].concat([...roleItems]));
    } else {
      return [];
    }
  }
}

////////////////////////////////////////////////////////////////////////////////////////////////////////////////
////////////////////////////////////////////////////////////////////////////////////////////////////////////////
////////////////////////////////////////////////////////////////////////////////////////////////////////////////

export namespace hero_ability_builds {
  /**
   *
   * @param heroBuild
   * @returns
   */
  export function getAbilityBuild(heroBuild: HeroBuilds.HeroBuild): string[] {
    //const h_ = hero.name.localizedNameToNPCName(h)

    const abilityBuild = heroBuild.abilities;

    /* return copy of array, otherwise recipient can change content of this.laningItemTips */
    return [...abilityBuild];
  }

  /**
   *
   * @param hero localized hero name
   * @param role optional, if not profivded, the function thakes that standard bility build (i.e. the first one)
   * @returns Array of abilites
   */
  export function getUIAbilityBuild(
    h: string,
    playerRole?: PlayerRoles.DOTA_COACH_ROLE
  ): UIAbility[] {
    const heroBuilds = hero.getHeroContent(h);
    let heroBuild: HeroBuilds.HeroBuild | null;

    if (playerRole == undefined) {
      heroBuild = hero_builds.getDefaultHeroBuild(h);
    } else {
      heroBuild = hero_builds.getClosestHeroBuild(h, playerRole);
    }

    if (heroBuild == null) {
      DotaLogger.error(`Dota2.getUIAbilityBuild(): No hero builds found for ${h} as ${playerRole}`);
      return [];
    }

    return heroBuild.abilities.map((ability) => {
      const result: {
        name: string;
        info?: string;
      } = {
        name: ability,
      };
      if (heroBuilds && heroBuild) {
        const info = HeroBuilds.getAbilityTooltip(heroBuilds, heroBuild, ability);
        if (info) {
          result["info"] = info;
        }
      }
      return result;
    });
  }
}

/**
 *
 * @param hero localized hero name
 * @returns Array of abilites
 */
/*export function getStandardUIAbilityBuild(h: string): UIAbility[] {
    const heroBuilds = hero.build.getHeroContent(h);
    const heroBuild = hero.build.getDefaultHeroBuild(h);

    return getStandardAbilityBuild(h).map((ability) => {
      const result = {
        ability: ability,
      };
      const info = HeroBuilds.getAbilityTooltip(
        heroBuilds,
        heroBuild,
        ability
      );
      if (info) {
        result["info"] = info;
      }
      return result;
    });
  }*/

////////////////////////////////////////////////////////////////////////////////////////////////////////////////
////////////////////////////////////////////////////////////////////////////////////////////////////////////////
////////////////////////////////////////////////////////////////////////////////////////////////////////////////

export namespace hero_images {
  export function idToImgName(heroId: number): string {
    let localizedName = hero_names.idToLocalizedName(heroId);
    if (localizedName == "#not found#") {
      return localizedName;
    }
    switch (localizedName) {
      case "Nature's Prophet": {
        localizedName = "Furion";
        break;
      }
    }
    const result = `${process.env.IMGPATH}/heroes/${localizedName.replace(/ /gi, "_")}.png`;
    return result;
  }
  export function NPCShortNameToImgName(NPCShortName: string): string {
    return idToImgName(hero_names.NPCSortNameToId(NPCShortName));
  }

  export function idToMinimapImgName(heroId: number): string {
    //DotaLogger.log(`dota2.localizedNameToMinimapImgName(${heroName}): Called`)
    return idToImgName(heroId).replace(".png", "_minimap_icon.png");
  }
  export function localizedNameToImgName(heroName: string): string {
    //DotaLogger.log(`dota2.localizedNameToImgName(${heroName}): Called`)
    switch (heroName) {
      case "Nature's Prophet": {
        DotaLogger.log(`dota2.localizedNameToImgName(): Found 'Nature's Prophet'`);
        heroName = "Furion";
        break;
      }
    }
    //return "../img/heroes/" + heroName.replace(/ /gi, "_") + ".png";
    return `${process.env.IMGPATH}/heroes/${heroName.replace(/ /gi, "_")}.png`;
    //SHOULD BE CHANGED TO LATER ON: https://dotacoach.gg/img/dota/heroes/...png
  }

  export function localizedNameToMinimapImgName(heroName: string): string {
    //DotaLogger.log(`dota2.localizedNameToMinimapImgName(${heroName}): Called`)
    return localizedNameToImgName(heroName).replace(".png", "_minimap_icon.png");

    /*        switch (heroName) {
              case "Nature's Prophet": {
                  DotaLogger.log(`dota2.localizedNameToMinimapImgName(): Found 'Nature's Prophet'`)
                  heroName = "Furion"
                  break
              }
          }
          //return '../img/heroes/' + heroName.replace(/ /gi, "_") + '.png'
          return '../img/heroes/' + heroName.replace(/ /gi, "_") + '_minimap_icon.png';*/
  }
}

////////////////////////////////////////////////////////////////////////////////////////////////////////////////
////////////////////////////////////////////////////////////////////////////////////////////////////////////////
////////////////////////////////////////////////////////////////////////////////////////////////////////////////

export namespace hero_abilities {
  /**
   *
   * @param ability Long ability name, e.g. centaur_hoof_stomp
   * @return Localized name of hero, "Unknown hero" in case of error
   */
  export function getHeroName(ability: string) {
    //DotaLogger.log(`dota2.hero.getHeroName(${ability}): Called`);

    // This ability is not shown in dota2 Heroes and therefore needs to be treated manually
    if (ability == "lone_druid_entangling_claws") return "Lone Druid";
    if (ability == "brewmaster_earth_hurl_boulder") return "Brewmaster";
    if (ability == "brewmaster_storm_cyclone") return "Brewmaster";

    for (const hero of Object.keys(dota2Heroes)) {
      //DotaLogger.log(`dota2.hero.getHeroName(): Hero=${hero}`);
      /*DotaLogger.log(
        `dota2.hero.getHeroName(): Hero=${JSON.stringify(
          dota2Heroes[hero].abilities
        )}`
      );*/
      if (dota2Heroes[hero as keyof typeof dota2Heroes].abilities.includes(ability)) {
        return dota2Heroes[hero as keyof typeof dota2Heroes].localized_name;
      }
    }
    const errorMessage = `dota2.hero_abilities.getHeroName(): Hero of ${ability} not found`;
    DotaLogger.error(errorMessage);
    errorHandler({
      source: "dota2.hero_abilities.getHeroName",
      message: errorMessage,
    });
    return "Unknown hero";
  }

  /**
   *
   * Attention: function is buggy for talents, as differnt heroes can have the same latent. Use getTalent instead.
   *
   * @param ability name, e.g. "bane_brain_sap" (Bane)
   * @returns Object describing the ability (e.g. id, sequence, is_talent, etc. For further details see 'dota2Abilities.json')
   */
  export function getAbility(ability: string): Ability | null {
    //DotaLogger.log(`dota2.getAbility(ability: ${ability}): Called`);

    for (const hero of Object.keys(dota2Abilities)) {
      for (const a of Object.keys(dota2Abilities[hero as keyof typeof dota2Abilities])) {
        if (a == ability) {
          const heroAbilities = dota2Abilities[hero as keyof typeof dota2Abilities];
          return heroAbilities[a as keyof typeof heroAbilities];
        }
      }
    }
    return null;
  }

  /**
   *
   * @param npcHeroName E.g. npc_dota_hero_dragon_knight
   * @param talent name, e.g. "bane_brain_sap" (Bane)
   * @returns Ability object, null it there is no such ability/talent
   */
  export function getTalent(npcHeroName: string, talent: string): Ability | null {
    //DotaLogger.log(`dota2.getTalent(npcHeroName: ${npcHeroName}, talent: ${talent}): Called`);

    if (Object.prototype.hasOwnProperty.call(dota2Abilities, npcHeroName)) {
      for (const a of Object.keys(dota2Abilities[npcHeroName as keyof typeof dota2Abilities])) {
        if (a == talent) {
          const heroAbilities = dota2Abilities[npcHeroName as keyof typeof dota2Abilities];
          return heroAbilities[a as keyof typeof heroAbilities];
        }
      }
    }
    return null;
  }

  export function getTalentDescription(npcHeroName: string, talent: string): string | null {
    DotaLogger.log(`dota2.getTalentName(npcHeroName: ${npcHeroName}, talent: ${talent})`);

    const ability = getTalent(npcHeroName, talent);
    DotaLogger.log(`dota2.getTalentName(): talent = ${JSON.stringify(ability)}`);
    if (ability == null) return null;
    return ability.description;
  }

  /**
   *
   * @param ability name, e.g. "brain_sap" (Bane)
   * @returns English name of ability or null if name is not found
   */
  export function getAbilityName(ability: string): string | null {
    //DotaLogger.log(`dota2.getAbilityName(ability: ${ability}): Called`);

    if (ability == "attack") {
      return "Attack";
    }

    if (ability == "special_bonus_attributes") {
      return "Attribute Bonus";
    }

    const a = getAbility(ability);

    //DotaLogger.log(`dota2.getAbility(): a=${JSON.stringify(a)}`);

    if (a != null) {
      if (Object.prototype.hasOwnProperty.call(a, "name")) {
        //DotaLogger.log(`dota2.getAbilityName(): ${a.name}`);
        return a.name;
      } else {
        //DotaLogger.log(`dota2.getAbilityName(): null`);
        return null;
      }
    }

    //DotaLogger.log(`dota2.getAbilityName(): null`);
    return null;
  }

  /**
   * Returns the affect type of an ability
   *
   * @param ability  Name of skill/ability, e.g. ancient_apparition_cold_feet
   * @returns null, if ability is not a disable
   */
  export function getAffects(ability: string): AbilityAffects | null {
    const abilityObj = getAbility(ability);
    if (abilityObj === null) return null;
    if (abilityObj.affects === undefined) return null;
    return abilityObj.affects as AbilityAffects;
  }

  export interface AnalyzedHeroAbilities {
    buffsBasicDispel: Ability[];
    debuffsDisablesBasicDispel: Ability[];
    debuffsDisablesStrongDispel: Ability[];
    spellsNonDispellable: Ability[];
    passivesBreakable: Ability[];
    passivesNonBreakable: Ability[];
  }

  export function analyzeHeroAbilities(heroIds: number[]): AnalyzedHeroAbilities {
    const result: AnalyzedHeroAbilities = {
      buffsBasicDispel: [],
      debuffsDisablesBasicDispel: [],
      debuffsDisablesStrongDispel: [],
      spellsNonDispellable: [],
      passivesBreakable: [],
      passivesNonBreakable: [],
    };
    for (const heroId of heroIds) {
      const npcName = hero_names.idToNPCName(heroId);
      const abilities = dota2Abilities[npcName];
      for (const [name, ability_] of Object.entries(abilities)) {
        const ability = ability_ as Ability;

        if (ability.is_talent === true) continue;

        ability.key = name;
        ability.npcName = npcName;
        // Buffs
        if (ability.is_buff === true) {
          switch (ability.is_buff_dispellable) {
            case "strong": {
              // This should not exist
              console.error(
                `Dota2.analyzeHeroAbilities(): Found buff with strong dispel  (${ability.name})`
              );
              break;
            }
            case "basic": {
              result.buffsBasicDispel.push(ability);
              break;
            }
            case "no": {
              result.spellsNonDispellable.push(ability);
              break;
            }
            default: {
              console.error(
                `Dota2.analyzeHeroAbilities(): Unknow is_buff_dispellable value (${ability.is_buff_dispellable})`
              );
            }
          }
        }
        // Debuffs
        if (ability.is_debuff === true) {
          switch (ability.is_debuff_dispellable) {
            case "strong": {
              result.debuffsDisablesStrongDispel.push(ability);
              break;
            }
            case "basic": {
              result.debuffsDisablesBasicDispel.push(ability);
              break;
            }
            case "no": {
              result.spellsNonDispellable.push(ability);
              break;
            }
            default: {
              console.error(
                `Dota2.analyzeHeroAbilities(): Unknow is_debuff_dispellable value (${ability.is_buff_dispellable})`
              );
            }
          }
        }
        // Disables
        if (Array.isArray(ability.disable)) {
          // Translate disables into dispellability
          if (
            ability.disable.includes("cyclone") ||
            ability.disable.includes("stop") ||
            ability.disable.includes("leash") ||
            ability.disable.includes("taunt")
          ) {
            result.spellsNonDispellable.push(ability);
          } else if (
            ability.disable.includes("stun") ||
            ability.disable.includes("hex") ||
            ability.disable.includes("mute")
          ) {
            result.debuffsDisablesStrongDispel.push(ability);
          } else if (
            ability.disable.includes("sleep") ||
            ability.disable.includes("silence") ||
            ability.disable.includes("fear") ||
            ability.disable.includes("root")
          ) {
            result.debuffsDisablesBasicDispel.push(ability);
          } else {
            // Error
            console.error(
              `Dota2.analyzeHeroAbilities(): Disable not processd: ${JSON.stringify(
                ability.disable
              )}`
            );
          }
        }
        // Remove duplicates
        result.debuffsDisablesBasicDispel = result.debuffsDisablesBasicDispel.filter(
          (item, pos) => {
            return result.debuffsDisablesBasicDispel.indexOf(item) === pos;
          }
        );
        result.debuffsDisablesStrongDispel = result.debuffsDisablesStrongDispel.filter(
          (item, pos) => {
            return result.debuffsDisablesStrongDispel.indexOf(item) === pos;
          }
        );
        result.spellsNonDispellable = result.spellsNonDispellable.filter((item, pos) => {
          return result.spellsNonDispellable.indexOf(item) === pos;
        });

        // Passives
        if (ability.is_passive !== "no") {
          if (ability.is_breakable === true) {
            result.passivesBreakable.push(ability);
          } else {
            result.passivesNonBreakable.push(ability);
          }
        }
      }
    }
    return result;
  }

  /**
   *
   * @param hero localized hero name
   * @returns arrray of breakable passives
   */
  export function getBreakablePassives(heroName: string): string[] {
    //DotaLogger.log(`dota.getBreakablePassives(heroName: ${heroName}): Called`)
    const abilities =
      dota2Abilities[hero_names.localizedNameToNPCName(heroName) as keyof typeof dota2Abilities];
    const result: any = [];
    for (const [key, value] of Object.entries(abilities)) {
      if (Object.prototype.hasOwnProperty.call(value, "is_passive")) {
        switch ((value as { is_passive: string }).is_passive) {
          case "yes":
          case "partial": {
            result.push(key);
            break;
          }
          default: {
            break;
          }
        }
      }
    }
    //DotaLogger.log(`dota.getBreakablePassives(heroName: ${heroName}): Returned ${heroName}`)
    return result;

    /*if (breakablePassives[hero] == null) {
            /* Check is used for the case Dota 2 adds heroes and the app is not updated yet //
            return []
        }

        var result = breakablePassives[hero]

        /* return copy of array, otherwise recipient can change content of this.laningItemTips //
        return  [...result] */
  }

  export function getDispellableBuffs(hero: string): string[] {
    if (hero == "Outworld Devourer") hero = "Outworld Destroyer";
    if (dispellableBuffs[hero as keyof typeof dispellableBuffs] == null) {
      /* Check is used for the case Dota 2 adds heroes and the app is not updated yet */
      return [];
    }

    const result = dispellableBuffs[hero as keyof typeof dispellableBuffs];

    /* return copy of array, otherwise recipient can change content of dispellableBuffs */
    return [...result];
  }

  /**
   *
   * @param hero
   * @returns All abilities that interrupt channeling. Format: {skill: "<name of skill>", affects: <"hero", "hero_area", "area">, disables: [<"stun", "leash", etc.>] }
   * TASK MICHEL: CHECK IF WE CAN CHANGE FUNCTION TO ONLY RETURN ARRAY OF STRINGS WITH ABILITIES
   */
  export function getChannelingInterrupts(hero: string): any[] {
    return getAbilitiesWithDisables(hero, channeling_interrupts);
  }
  /**
   *
   * @param hero
   * @returns All abilities that slience. Format: {skill: "<name of skill>", affects: <"hero", "hero_area", "area">, disables: [<"stun", "leash", etc.>] }
   */
  export function getSilences(hero: string): any[] {
    return getAbilitiesWithDisables(hero, silence);
  }
  /**
   *
   * @param hero
   * @returns All abilities that root.  Format: {skill: "<name of skill>", affects: <"hero", "hero_area", "area">, disables: [<"stun", "leash", etc.>] }
   */
  export function getRoots(hero: string): any[] {
    return getAbilitiesWithDisables(hero, root);
  }

  /**
   *
   * @param heroName Localized hero name (e.g. 'Anti-Mage' or 'Legion Commander')
   * @returns Talent object or null if there is not cooldown reduction talent
   */
  export function getCooldownReductionTalent(heroName: string): Talent | null {
    //DotaLogger.log("Dota2.hero.ability.getCooldownReductionTalent(heroName='" + heroName + "'): Called" )
    const heroNameNPC = hero_names.localizedNameToNPCName(heroName);
    const abilities = dota2Abilities[heroNameNPC as keyof typeof dota2Abilities];

    let result: Talent | null = null;

    for (const ability of Object.keys(abilities)) {
      if (ability.startsWith("special_bonus_cooldown_reduction_")) {
        const cooldownReduction = parseInt(
          ability.replace("special_bonus_cooldown_reduction_", "")
        );
        const a = abilities[ability as keyof typeof abilities];
        if (Object.prototype.hasOwnProperty.call(a, "talent_level")) {
          const talentLevel = (a as { talent_level: number }).talent_level;
          result = new Talent(talentLevel, cooldownReduction);
        }
        break;
      }
    }
    //DotaLogger.log(`Dota2.hero.ability.getCooldownReductionTalent(): Returns '${JSON.stringify(result)}'`)
    return result;
  }

  /**
   * Function returns the abilities of a hero
   *
   * @param heroName Localized name
   * @returns array with ability names, e.g. ["antimage_mana_break", ... ] first 6 skills
   */
  export function getAbilities(heroName: string): string[] {
    /*DotaLogger.log(
      "Dota2.hero.ability.getAbilities(heroName='" + heroName + "'): Called"
    );*/
    const heroNameNPC = hero_names.localizedNameToNPCName(heroName);
    /*        return Object.keys(dota2Abilities[heroNameNPC])*/
    /*if (!npc_heroes.DOTAHeroes.hasOwnProperty(heroNameNPC)) return []

        const heroData = npc_heroes.DOTAHeroes[heroNameNPC]*/

    /*var result = []*/

    /*        for (var i=1; i<10; i++) {
            if (heroData.hasOwnProperty(`Ability${i}`)) {
                result.push(hero[`Ability${i}`])
            }
        }*/
    if (!Object.prototype.hasOwnProperty.call(dota2Heroes, heroNameNPC)) return [];

    return dota2Heroes[heroNameNPC as keyof typeof dota2Heroes].abilities;
  }

  /**
   *
   * @param heroName
   * @returns Hero ultimate as a string
   */
  export function getUltimate(heroName: string): string | null {
    //DotaLogger.log("Dota2.hero.ability.getUltimate(heroName='" + heroName + "'): Called" )
    if (heroName == null) {
      return null;
    } else {
      if (heroName == "Outworld Devourer") heroName = "Outworld Destroyer";
      return getAbilities(heroName)[5];
    }
  }

  /**
   *
   * @param heroName Localized hero name
   */
  export function getUltimateCooldown(heroName: string): number[] {
    const ultimate = getUltimate(heroName);
    if (ultimate != null) {
      return getCooldown(ultimate);
    } else {
      // Maybe report an error to Google Analytics?
      return [];
    }
  }

  export function hasUltimateTimer(heroName: string): boolean {
    const cd = getUltimateCooldown(heroName);
    const result = !(
      cd.length == 0 ||
      (cd.length == 1 && cd[0] == 0) ||
      (cd.length == 4 && cd[0] == 0 && cd[1] == 0 && cd[2] == 0 && cd[3] == 0) ||
      heroName == "Broodmother" ||
      heroName == "Timbersaw" ||
      heroName == "Leshrac" ||
      heroName == "Pugna" ||
      heroName == "Slardar" ||
      heroName == "Techies" ||
      heroName == "Axe" ||
      heroName == "Bounty Hunter" ||
      heroName == "Ember Spirit" ||
      heroName == "Phantom Lancer" ||
      heroName == "Templar Assassin" ||
      heroName == "Void Spirit" ||
      heroName == "Invoker" ||
      heroName == "Tinker"
    );
    DotaLogger.log(
      `dota2.hasUltimateTimer(heroName: ${heroName}): Completed (result: ${result}, cd: ${JSON.stringify(
        cd
      )})`,
      DotaLogger.LogLevel.prod
    );
    return result;
  }

  /**
   *
   */
  export function getManaConsumption(heroAbility: string): string | null {
    /*DotaLogger.log(
      "Dota2.hero_abilities.getManaConsumption(heroAbility='" +
        heroAbility +
        "'): Called"
    );*/

    const a = hero_abilities.getAbility(heroAbility);

    if (a == null || !Object.prototype.hasOwnProperty.call(a, "mana_cost")) return null;

    const manaCost = a.mana_cost;
    //DotaLogger.log("Dota2.hero.ability.getManaConsumption: mc='" + JSON.stringify(mc) + "'")
    // Format of data: "mc":["80","90","100","110"]

    return manaCost.join(" / ");
  }

  /**
   *
   * @param heroAbility
   * @returns returns empty array if ability has no cooldown
   */
  export function getCooldown(heroAbility: string): number[] {
    //DotaLogger.log("Dota2.hero.ability.getCooldown(heroAbility='" + heroAbility + "'): Called")

    const a = hero_abilities.getAbility(heroAbility);
    if (a != null && Object.prototype.hasOwnProperty.call(a, "cooldown")) {
      // if there is no 'cd' property, the function returns an empty array
      return a.cooldown;
    }

    //DotaLogger.log(`Dota2.hero.ability.getCooldown(): Result = '${JSON.stringify(result)}'`)
    return [];
  }

  /**
   *
   * @param heroAbility
   * @returns null if there is no cooldown on ability
   */
  export function getCooldownAsString(heroAbility: string): string | null {
    //DotaLogger.log("Dota2.hero.ability.getCooldown(heroAbility='" + heroAbility + "'): Called")

    const a = hero_abilities.getAbility(heroAbility);
    if (a == null || !Object.prototype.hasOwnProperty.call(a, "cooldown")) return null;

    const cd = a.cooldown;

    // cooldown can not exist as a field, can be a number or an array

    //DotaLogger.log("Dota2.hero.ability.getCooldown(): cd='" + cd + "')")

    return Array.isArray(cd) ? cd.join(" / ") : cd;
  } /*

  // Returns the ability type
  // Possible value: 'Unit target', '...
  /*function getSkillAbilityType(heroAbility: string): string {
        if (!Abilities[heroAbility].hasOwnProperty("behavior")) {
            return null
        }

        const values = ['Unit Target', 'Point Target', 'Unit or Point Target', 'No Target', 'Aura', 'Passive', 'Channeled', 'Toggle', 'Auto-Cast']
        
        const behavior = Abilities[heroAbility].behavior

        for (var i=0; i<values.length; i++) {
            if (behavior.includes(values[i])) {
                return values[i]
            }
        }

        return null
    }*/

  /**
   *
   * @param hero
   * @param disables
   * @returns All abilities of a given hero for given disables. Format: {skill: "<name of skill>", affects: <"hero", "hero_area", "area">, disables: [<"stun", "leash", etc.>] }
   */
  export function getAbilitiesWithDisables(hero: string, disablesToScreen: string[]): any[] {
    //DotaLogger.log("Dota2.hero.ability.getAbilitiesWithDisables(hero: '" + hero + "', disables: '" + JSON.stringify(disablesToScreen) + "'): Called")

    const heroDisables = disables[hero];
    if (heroDisables == null) {
      /* Check is used for the case Dota 2 adds heroes and the app is not updated yet */
      return [];
    }

    const result: any[] = [];

    // Iterate through all skills
    for (let i = 0; i < heroDisables.length; i++) {
      // Check if skill is a teleport interrupt
      let isDisabling = false;

      const skillDisables = heroDisables[i].disables;
      //DotaLogger.log("Dota2.hero.ability.getAbilitiesWithDisables(): skillDisables = '" + JSON.stringify(skillDisables) + "'")

      // Iterate through all disables of a given skil to see if it is a disable that interrupts TPs
      for (let j = 0; j < skillDisables.length; j++) {
        //DotaLogger.log("Dota2.hero.ability.getAbilitiesWithDisables(): disables = '" + JSON.stringify(disablesToScreen) + "', skillDisables[j] = '" + skillDisables[j] + "'")

        if (disablesToScreen.includes(skillDisables[j])) {
          isDisabling = true;
          break;
        }
      }

      if (isDisabling) {
        result.push(heroDisables[i]);
      }
    }

    //DotaLogger.log("getAbilitiesWithDisables(): Result = '" + JSON.stringify(result) + "'")

    return result;
  }
}

////////////////////////////////////////////////////////////////////////////////////////////////////////////////
////////////////////////////////////////////////////////////////////////////////////////////////////////////////
////////////////////////////////////////////////////////////////////////////////////////////////////////////////

export namespace items {
  /**
   *
   * @param item
   * @returns true if it is an item, false otherwise
   */
  export function isItem(item: string): boolean {
    return (
      Object.prototype.hasOwnProperty.call(dota2Items, `item_${item}`) ||
      Object.prototype.hasOwnProperty.call(dota2Items, item) // To cover customized items such as armor, DamageItems, SentryDustGem, etc.
    );
  }

  /**
   *
   * @param item name of item e.g. 'blink' or overwhelming_blink'
   * @returns Cooldown of item if it is an real Dota 2 item (otherwise 0, e.g. in case of armor or other selfmade items)
   */
  export function getItemCooldown(item: string): number {
    //DotaLogger.log(`Dota2.items.getItemCooldown(${item}): Called`);

    if (Object.prototype.hasOwnProperty.call(dota2Items, `item_${item}`)) {
      // It is a standard Dota 2 item
      const item_ = dota2Items[`item_${item}` as keyof typeof dota2Items];
      if (Object.prototype.hasOwnProperty.call(item_, "cooldown")) {
        const result = (item_ as { cooldown: number }).cooldown;
        //DotaLogger.log(`Dota2.items.getItemCooldown(${item}): Result=${result}`);
        return result; //dota2Items[`item_${item} `].cooldown;
      }
    }
    return 0;
  }

  /**
   *
   * @param item Item number
   * @returns Item name, e.g. 'blink' for blink., or null if item is not found
   */
  export function getItemName(itemId: number): string | null {
    for (const [key, value] of Object.entries(dota2Items)) {
      if (Object.prototype.hasOwnProperty.call(value, "id")) {
        if ((value as any).id == itemId) {
          return key.replace("item_", "");
        }
      }
    }
    return null;
  }

  /**
   *
   * @param item e.g. item_blink or armor (Dota Coach item)
   * @returns Item name, e.g. 'blink' for blink., or null if item is not found
   */
  export function getItemNameFromItemCode(itemCode: string): string | null {
    //DotaLogger.log(`dota2.getItemNameFromItemCode(itemCode: ${itemCode}): Called`)

    switch (itemCode) {
      case "armor":
      case "DamageItems":
      case "SentryDustGem":
      case "SentryGem":
      case "SentryDust":
      case "AttackSpeed": {
        // Don't change
        break;
      }
      default: {
        itemCode = `item_${itemCode}`;
      }
    }
    if (Object.prototype.hasOwnProperty.call(dota2Items, itemCode)) {
      if (Object.prototype.hasOwnProperty.call((dota2Items as any)[itemCode], "name")) {
        //DotaLogger.log(`dota2.getItemNameFromItemCode(itemCode: ${itemCode}): ${dota2Items[itemCode].name} `)
        return (dota2Items as any)[itemCode].name;
      }
    }
    //DotaLogger.log(`dota2.getItemNameFromItemCode(itemCode: ${itemCode}): null`)
    return null;
  }

  /**
   * Get the file name of an item.
   *
   * @param item Item number
   * @returns String with path and file name. Null if item is not found
   */
  export function getItemImage(itemId: number): string | null {
    const name = getItemName(itemId);
    if (name) return getItemImageFromName(name);
    return null;
    /*if (name) return `${process.env.IMGPATH}/items/${name}.png`;
    return null;*/
  }

  export function getItemImageFromName(name: string): string | null {
    return `${process.env.IMGPATH}/items/${name}.png`;
  }

  /**
   * Function returns items tracked by the performance tracker
   *
   * The list of items has been reviewed with ZoGraF in Q4 2021
   *
   * @returns { tracked: { item_code : all_data }, notTracked: { item_code : all_data }}
   */
  export function getTrackedItems() {
    const result: any = {
      tracked: {},
      notTracked: {},
    };

    for (const [key, value] of Object.entries(dota2Items)) {
      let isTracked = false;
      //if (!value.is_neutral) {
      switch (key) {
        case "item_soul_booster":
        case "item_ultimate_orb":
        case "item_demon_edge":
        case "item_eagle":
        case "item_reaver":
        case "item_relic":
        case "item_mystic_staff":
        case "item_grandmasters_glaive":
        case "item_ultimate_scepter_2":
        case "item_ultimate_scepter_roshan":
        case "item_fallen_sky": {
          isTracked = false;
          break;
        }
        case "item_mekansm":
        case "item_hood_of_defiance":
        case "item_lesser_crit":
        case "item_dragon_lance":
        case "item_mask_of_madness":
        case "item_ancient_janggo":
        case "item_veil_of_discord":
        case "item_glimmer_cape":
        case "item_vanguard":
        case "item_ghost":
        case "item_aghanims_shard": {
          isTracked = true;
          break;
        }
        default: {
          // Neutrals don't have a cost, so they are not being tracked by default
          isTracked = (value as any).cost > 2000;
          break;
        }
      }

      if (isTracked) {
        result.tracked[key] = value;
      } else {
        result.notTracked[key] = value;
      }
    }

    return result;
  }
}

////////////////////////////////////////////////////////////////////////////////////////////////////////////////
////////////////////////////////////////////////////////////////////////////////////////////////////////////////
////////////////////////////////////////////////////////////////////////////////////////////////////////////////

export namespace other {
  /**
   * Returns readable name of ability or item
   *
   * @param abilityOrItem e.g. legion_commander_moment_of_courage for Legion Commander's Moment of Courage or revenants_brooch fro Revenants Brooch
   * @returns error if the ability or item does not exist
   */
  export function getAbilityOrItemName(abilityOrItem: string): string {
    if (abilityOrItem == "attack") {
      return "Attack"; // Create imgur file for attack
      //    } else if (Object.prototype.hasOwnProperty.call(dota2Items, itemName)) {
    } else if (Object.prototype.hasOwnProperty.call(dota2Items, `item_${abilityOrItem}`)) {
      // It is an item
      return (dota2Items[`item_${abilityOrItem}` as keyof typeof dota2Items] as any).name;
    } else {
      // It must be an ability
      const a = hero_abilities.getAbility(abilityOrItem);
      return a ? a.name : "error (dota2.getAbilityOrItemName)";
    }
  }
}<|MERGE_RESOLUTION|>--- conflicted
+++ resolved
@@ -7,10 +7,6 @@
  * Copyright Dota Coach, 2022. All rights reserved
  */
 
-<<<<<<< HEAD
-// Version webpack
-=======
->>>>>>> 80ab8d4f
 import * as HeroBuilds from "./heroBuilds";
 import { dispellableBuffs } from "./dispellableBuffs";
 import dota2Abilities from "./dota2Abilities.json"; //assert { type: "json" };
@@ -24,12 +20,7 @@
 import * as DotaCoachUI from "../../submodules/utilities/dotaCoachUI"; // This should be replaced as well, TO BE DONE
 
 // Version node.js
-<<<<<<< HEAD
-/*
-import * as HeroBuilds from "./heroBuilds.js";
-=======
 /*import * as HeroBuilds from "./heroBuilds.js";
->>>>>>> 80ab8d4f
 import { dispellableBuffs } from "./dispellableBuffs.js";
 import dota2Abilities from "./dota2Abilities.json" assert { type: "json" };
 import dota2Items from "./dota2Items.json" assert { type: "json" };
@@ -229,7 +220,8 @@
    * @returns Hero based on Dota static data; null if there is no such hero
    */
   export function getHero(heroName: string): Hero | null {
-    if (!Object.prototype.hasOwnProperty.call(dota2Heroes, heroName)) return null;
+    if (!Object.prototype.hasOwnProperty.call(dota2Heroes, heroName))
+      return null;
 
     return dota2Heroes[heroName as keyof typeof dota2Heroes];
   }
@@ -240,9 +232,12 @@
    * @param heroName Localized hero name
    * @return null if there is no such hero
    */
-  export function getHeroContent(heroName: string): HeroBuilds.HeroContent | null {
+  export function getHeroContent(
+    heroName: string
+  ): HeroBuilds.HeroContent | null {
     //DotaLogger.log(`Dota2.getHeroContent(${heroName}): Called`);
-    if (!Object.prototype.hasOwnProperty.call(HeroBuilds.heroBuilds, heroName)) return null;
+    if (!Object.prototype.hasOwnProperty.call(HeroBuilds.heroBuilds, heroName))
+      return null;
 
     return HeroBuilds.heroBuilds[heroName];
   }
@@ -254,7 +249,8 @@
    * @returns null in case of error
    */
   export function getHeroGuideLinks(heroName: string): string[] {
-    if (!Object.prototype.hasOwnProperty.call(HeroBuilds.heroBuilds, heroName)) return [];
+    if (!Object.prototype.hasOwnProperty.call(HeroBuilds.heroBuilds, heroName))
+      return [];
 
     const result: string[] = [];
     for (const build of HeroBuilds.heroBuilds[heroName].builds) {
@@ -479,7 +475,10 @@
    * @returns
    */
   export function hasDefaultHeroBuild(heroName: string): boolean {
-    return Object.prototype.hasOwnProperty.call(HeroBuilds.heroBuilds, heroName);
+    return Object.prototype.hasOwnProperty.call(
+      HeroBuilds.heroBuilds,
+      heroName
+    );
   }
 
   /**
@@ -491,7 +490,8 @@
     playerRole: PlayerRoles.DOTA_COACH_ROLE
   ): HeroBuilds.HeroBuild | null {
     //DotaLogger.log(`Dota2.getClosestHeroBuild(${heroName}, ${playerRole}): Called`);
-    if (!Object.prototype.hasOwnProperty.call(HeroBuilds.heroBuilds, heroName)) return null;
+    if (!Object.prototype.hasOwnProperty.call(HeroBuilds.heroBuilds, heroName))
+      return null;
 
     const r: PlayerRoles.DOTA_COACH_GUIDE_ROLE =
       hero_roles.convertDotaCoachRoleToDotaCoachGuidRole(playerRole);
@@ -539,7 +539,9 @@
     for (const role_ of guide_rules[r]) {
       //DotaLogger.log(`dota2.getClosestHeroBuild(): roleOfRules = ${role_}`);
       if (Object.prototype.hasOwnProperty.call(guides, role_)) {
-        DotaLogger.log(`dota2.getClosestHeroBuild(): ${playerRole} => ${role_}`);
+        DotaLogger.log(
+          `dota2.getClosestHeroBuild(): ${playerRole} => ${role_}`
+        );
         return guides[role_];
       }
     }
@@ -554,8 +556,11 @@
    * @param playerRole
    * @return null if there is no such build
    */
-  export function getDefaultHeroBuild(heroName: string): HeroBuilds.HeroBuild | null {
-    if (!Object.prototype.hasOwnProperty.call(HeroBuilds.heroBuilds, heroName)) return null;
+  export function getDefaultHeroBuild(
+    heroName: string
+  ): HeroBuilds.HeroBuild | null {
+    if (!Object.prototype.hasOwnProperty.call(HeroBuilds.heroBuilds, heroName))
+      return null;
 
     // Find hero build with right role
     return HeroBuilds.heroBuilds[heroName].builds[0];
@@ -585,8 +590,11 @@
    * @param heroName Localized hero name
    * @return null if there is no such build
    */
-  export function getHeroBuildArray(heroName: string): HeroBuilds.HeroBuild[] | null {
-    if (!Object.prototype.hasOwnProperty.call(HeroBuilds.heroBuilds, heroName)) return null;
+  export function getHeroBuildArray(
+    heroName: string
+  ): HeroBuilds.HeroBuild[] | null {
+    if (!Object.prototype.hasOwnProperty.call(HeroBuilds.heroBuilds, heroName))
+      return null;
 
     return HeroBuilds.heroBuilds[heroName].builds;
   }
@@ -601,7 +609,8 @@
     heroName: string,
     playerRole: PlayerRoles.DOTA_COACH_ROLE
   ): HeroBuilds.HeroBuild | null {
-    if (!Object.prototype.hasOwnProperty.call(HeroBuilds.heroBuilds, heroName)) return null;
+    if (!Object.prototype.hasOwnProperty.call(HeroBuilds.heroBuilds, heroName))
+      return null;
 
     const r: PlayerRoles.DOTA_COACH_GUIDE_ROLE =
       hero_roles.convertDotaCoachRoleToDotaCoachGuidRole(playerRole);
@@ -712,7 +721,10 @@
 
 export namespace hero_attributes {
   // Takes localized hero name
-  export function getAttributeColor(heroName: string, isTransparent: boolean): string {
+  export function getAttributeColor(
+    heroName: string,
+    isTransparent: boolean
+  ): string {
     const h = hero.getHero(heroName);
     if (h == null) {
       console.error(
@@ -728,7 +740,9 @@
           return isTransparent ? colorAgilityTransparent : colorAgility;
         }
         case "int": {
-          return isTransparent ? colorIntelligenceTransparent : colorIntelligence;
+          return isTransparent
+            ? colorIntelligenceTransparent
+            : colorIntelligence;
         }
         case "str": {
           return isTransparent ? colorStrengthTransparent : colorStrength;
@@ -826,7 +840,11 @@
     const result: any = [];
     for (const s of standard) {
       const r: { name: string; info?: string; isCore?: boolean } = { name: s };
-      const tooltip = HeroBuilds.getItemTooltip(heroBuilds, heroBuilds.builds[0], s);
+      const tooltip = HeroBuilds.getItemTooltip(
+        heroBuilds,
+        heroBuilds.builds[0],
+        s
+      );
       if (tooltip) {
         r["info"] = tooltip;
       }
@@ -922,16 +940,23 @@
     }
 
     return {
-      starting: build.items.starting.map((x) => transformItem(x, build.items.core)),
+      starting: build.items.starting.map((x) =>
+        transformItem(x, build.items.core)
+      ),
       starting_bear:
         build.items.starting_bear != undefined
           ? build.items.starting_bear.map((x) =>
-              transformItem(x, build.items.core_bear == undefined ? [] : build.items.core_bear)
+              transformItem(
+                x,
+                build.items.core_bear == undefined ? [] : build.items.core_bear
+              )
             )
           : undefined,
       early_game:
         build.items.early_game != undefined
-          ? build.items.early_game.map((x) => transformItem(x, build.items.core))
+          ? build.items.early_game.map((x) =>
+              transformItem(x, build.items.core)
+            )
           : undefined,
       mid_game:
         build.items.mid_game != undefined
@@ -941,18 +966,28 @@
         build.items.late_game != undefined
           ? build.items.late_game.map((x) => transformItem(x, build.items.core))
           : undefined,
-      situational: build.items.situational.map((x) => transformItem(x, build.items.core)),
+      situational: build.items.situational.map((x) =>
+        transformItem(x, build.items.core)
+      ),
       situational_bear:
         build.items.situational_bear != undefined
           ? build.items.situational_bear.map((x) =>
-              transformItem(x, build.items.core_bear == undefined ? [] : build.items.core_bear)
+              transformItem(
+                x,
+                build.items.core_bear == undefined ? [] : build.items.core_bear
+              )
             )
           : undefined,
-      neutral: build.items.neutral.map((x) => transformItem(x, build.items.core)),
+      neutral: build.items.neutral.map((x) =>
+        transformItem(x, build.items.core)
+      ),
       neutral_bear:
         build.items.neutral_bear != undefined
           ? build.items.neutral_bear.map((x) =>
-              transformItem(x, build.items.core_bear == undefined ? [] : build.items.core_bear)
+              transformItem(
+                x,
+                build.items.core_bear == undefined ? [] : build.items.core_bear
+              )
             )
           : undefined,
 
@@ -972,7 +1007,10 @@
    * @param isSupport The role of the player
    * @returns Array of item objects, i.e. { item: "...", info: "..."}
    */
-  export function getCounterItemsLaning(heroName: string, isSupport: boolean): UIItem[] {
+  export function getCounterItemsLaning(
+    heroName: string,
+    isSupport: boolean
+  ): UIItem[] {
     //if (hero == "Outworld Devourer") hero = "Outworld Destroyer";
     if (heroName == "Outworld Destroyer") heroName = "Outworld Devourer";
 
@@ -988,7 +1026,9 @@
       }
 
       /* return copy of array, otherwise recipient can change content of this.laningItemTips */
-      return DotaCoachUI.counterItemsToUIItems([...allItems].concat([...roleItems]));
+      return DotaCoachUI.counterItemsToUIItems(
+        [...allItems].concat([...roleItems])
+      );
     } else {
       return [];
     }
@@ -1000,7 +1040,10 @@
    * @param isSupport
    * @returns
    */
-  export function getCounterItemsMidGame(heroName: string, isSupport: boolean): UIItem[] {
+  export function getCounterItemsMidGame(
+    heroName: string,
+    isSupport: boolean
+  ): UIItem[] {
     //if (hero == "Outworld Devourer") hero = "Outworld Destroyer";
     if (heroName == "Outworld Destroyer") heroName = "Outworld Devourer";
 
@@ -1016,13 +1059,18 @@
       }
 
       /* return copy of array, otherwise recipient can change content of this.laningItemTips */
-      return DotaCoachUI.counterItemsToUIItems([...allItems].concat([...roleItems]));
+      return DotaCoachUI.counterItemsToUIItems(
+        [...allItems].concat([...roleItems])
+      );
     } else {
       return [];
     }
   }
 
-  export function getCounterItemsLateGame(heroName: string, isSupport: boolean): UIItem[] {
+  export function getCounterItemsLateGame(
+    heroName: string,
+    isSupport: boolean
+  ): UIItem[] {
     //if (hero == "Outworld Devourer") hero = "Outworld Destroyer";
     if (heroName == "Outworld Destroyer") heroName = "Outworld Devourer";
 
@@ -1038,7 +1086,9 @@
       }
 
       /* return copy of array, otherwise recipient can change content of this.laningItemTips */
-      return DotaCoachUI.counterItemsToUIItems([...allItems].concat([...roleItems]));
+      return DotaCoachUI.counterItemsToUIItems(
+        [...allItems].concat([...roleItems])
+      );
     } else {
       return [];
     }
@@ -1084,7 +1134,9 @@
     }
 
     if (heroBuild == null) {
-      DotaLogger.error(`Dota2.getUIAbilityBuild(): No hero builds found for ${h} as ${playerRole}`);
+      DotaLogger.error(
+        `Dota2.getUIAbilityBuild(): No hero builds found for ${h} as ${playerRole}`
+      );
       return [];
     }
 
@@ -1096,7 +1148,11 @@
         name: ability,
       };
       if (heroBuilds && heroBuild) {
-        const info = HeroBuilds.getAbilityTooltip(heroBuilds, heroBuild, ability);
+        const info = HeroBuilds.getAbilityTooltip(
+          heroBuilds,
+          heroBuild,
+          ability
+        );
         if (info) {
           result["info"] = info;
         }
@@ -1147,7 +1203,10 @@
         break;
       }
     }
-    const result = `${process.env.IMGPATH}/heroes/${localizedName.replace(/ /gi, "_")}.png`;
+    const result = `${process.env.IMGPATH}/heroes/${localizedName.replace(
+      / /gi,
+      "_"
+    )}.png`;
     return result;
   }
   export function NPCShortNameToImgName(NPCShortName: string): string {
@@ -1162,7 +1221,9 @@
     //DotaLogger.log(`dota2.localizedNameToImgName(${heroName}): Called`)
     switch (heroName) {
       case "Nature's Prophet": {
-        DotaLogger.log(`dota2.localizedNameToImgName(): Found 'Nature's Prophet'`);
+        DotaLogger.log(
+          `dota2.localizedNameToImgName(): Found 'Nature's Prophet'`
+        );
         heroName = "Furion";
         break;
       }
@@ -1174,7 +1235,10 @@
 
   export function localizedNameToMinimapImgName(heroName: string): string {
     //DotaLogger.log(`dota2.localizedNameToMinimapImgName(${heroName}): Called`)
-    return localizedNameToImgName(heroName).replace(".png", "_minimap_icon.png");
+    return localizedNameToImgName(heroName).replace(
+      ".png",
+      "_minimap_icon.png"
+    );
 
     /*        switch (heroName) {
               case "Nature's Prophet": {
@@ -1213,7 +1277,11 @@
           dota2Heroes[hero].abilities
         )}`
       );*/
-      if (dota2Heroes[hero as keyof typeof dota2Heroes].abilities.includes(ability)) {
+      if (
+        dota2Heroes[hero as keyof typeof dota2Heroes].abilities.includes(
+          ability
+        )
+      ) {
         return dota2Heroes[hero as keyof typeof dota2Heroes].localized_name;
       }
     }
@@ -1237,9 +1305,12 @@
     //DotaLogger.log(`dota2.getAbility(ability: ${ability}): Called`);
 
     for (const hero of Object.keys(dota2Abilities)) {
-      for (const a of Object.keys(dota2Abilities[hero as keyof typeof dota2Abilities])) {
+      for (const a of Object.keys(
+        dota2Abilities[hero as keyof typeof dota2Abilities]
+      )) {
         if (a == ability) {
-          const heroAbilities = dota2Abilities[hero as keyof typeof dota2Abilities];
+          const heroAbilities =
+            dota2Abilities[hero as keyof typeof dota2Abilities];
           return heroAbilities[a as keyof typeof heroAbilities];
         }
       }
@@ -1253,13 +1324,19 @@
    * @param talent name, e.g. "bane_brain_sap" (Bane)
    * @returns Ability object, null it there is no such ability/talent
    */
-  export function getTalent(npcHeroName: string, talent: string): Ability | null {
+  export function getTalent(
+    npcHeroName: string,
+    talent: string
+  ): Ability | null {
     //DotaLogger.log(`dota2.getTalent(npcHeroName: ${npcHeroName}, talent: ${talent}): Called`);
 
     if (Object.prototype.hasOwnProperty.call(dota2Abilities, npcHeroName)) {
-      for (const a of Object.keys(dota2Abilities[npcHeroName as keyof typeof dota2Abilities])) {
+      for (const a of Object.keys(
+        dota2Abilities[npcHeroName as keyof typeof dota2Abilities]
+      )) {
         if (a == talent) {
-          const heroAbilities = dota2Abilities[npcHeroName as keyof typeof dota2Abilities];
+          const heroAbilities =
+            dota2Abilities[npcHeroName as keyof typeof dota2Abilities];
           return heroAbilities[a as keyof typeof heroAbilities];
         }
       }
@@ -1267,11 +1344,18 @@
     return null;
   }
 
-  export function getTalentDescription(npcHeroName: string, talent: string): string | null {
-    DotaLogger.log(`dota2.getTalentName(npcHeroName: ${npcHeroName}, talent: ${talent})`);
+  export function getTalentDescription(
+    npcHeroName: string,
+    talent: string
+  ): string | null {
+    DotaLogger.log(
+      `dota2.getTalentName(npcHeroName: ${npcHeroName}, talent: ${talent})`
+    );
 
     const ability = getTalent(npcHeroName, talent);
-    DotaLogger.log(`dota2.getTalentName(): talent = ${JSON.stringify(ability)}`);
+    DotaLogger.log(
+      `dota2.getTalentName(): talent = ${JSON.stringify(ability)}`
+    );
     if (ability == null) return null;
     return ability.description;
   }
@@ -1332,7 +1416,9 @@
     passivesNonBreakable: Ability[];
   }
 
-  export function analyzeHeroAbilities(heroIds: number[]): AnalyzedHeroAbilities {
+  export function analyzeHeroAbilities(
+    heroIds: number[]
+  ): AnalyzedHeroAbilities {
     const result: AnalyzedHeroAbilities = {
       buffsBasicDispel: [],
       debuffsDisablesBasicDispel: [],
@@ -1431,19 +1517,19 @@
           }
         }
         // Remove duplicates
-        result.debuffsDisablesBasicDispel = result.debuffsDisablesBasicDispel.filter(
+        result.debuffsDisablesBasicDispel =
+          result.debuffsDisablesBasicDispel.filter((item, pos) => {
+            return result.debuffsDisablesBasicDispel.indexOf(item) === pos;
+          });
+        result.debuffsDisablesStrongDispel =
+          result.debuffsDisablesStrongDispel.filter((item, pos) => {
+            return result.debuffsDisablesStrongDispel.indexOf(item) === pos;
+          });
+        result.spellsNonDispellable = result.spellsNonDispellable.filter(
           (item, pos) => {
-            return result.debuffsDisablesBasicDispel.indexOf(item) === pos;
+            return result.spellsNonDispellable.indexOf(item) === pos;
           }
         );
-        result.debuffsDisablesStrongDispel = result.debuffsDisablesStrongDispel.filter(
-          (item, pos) => {
-            return result.debuffsDisablesStrongDispel.indexOf(item) === pos;
-          }
-        );
-        result.spellsNonDispellable = result.spellsNonDispellable.filter((item, pos) => {
-          return result.spellsNonDispellable.indexOf(item) === pos;
-        });
 
         // Passives
         if (ability.is_passive !== "no") {
@@ -1466,7 +1552,11 @@
   export function getBreakablePassives(heroName: string): string[] {
     //DotaLogger.log(`dota.getBreakablePassives(heroName: ${heroName}): Called`)
     const abilities =
-      dota2Abilities[hero_names.localizedNameToNPCName(heroName) as keyof typeof dota2Abilities];
+      dota2Abilities[
+        hero_names.localizedNameToNPCName(
+          heroName
+        ) as keyof typeof dota2Abilities
+      ];
     const result: any = [];
     for (const [key, value] of Object.entries(abilities)) {
       if (Object.prototype.hasOwnProperty.call(value, "is_passive")) {
@@ -1543,7 +1633,8 @@
   export function getCooldownReductionTalent(heroName: string): Talent | null {
     //DotaLogger.log("Dota2.hero.ability.getCooldownReductionTalent(heroName='" + heroName + "'): Called" )
     const heroNameNPC = hero_names.localizedNameToNPCName(heroName);
-    const abilities = dota2Abilities[heroNameNPC as keyof typeof dota2Abilities];
+    const abilities =
+      dota2Abilities[heroNameNPC as keyof typeof dota2Abilities];
 
     let result: Talent | null = null;
 
@@ -1587,7 +1678,8 @@
                 result.push(hero[`Ability${i}`])
             }
         }*/
-    if (!Object.prototype.hasOwnProperty.call(dota2Heroes, heroNameNPC)) return [];
+    if (!Object.prototype.hasOwnProperty.call(dota2Heroes, heroNameNPC))
+      return [];
 
     return dota2Heroes[heroNameNPC as keyof typeof dota2Heroes].abilities;
   }
@@ -1626,7 +1718,11 @@
     const result = !(
       cd.length == 0 ||
       (cd.length == 1 && cd[0] == 0) ||
-      (cd.length == 4 && cd[0] == 0 && cd[1] == 0 && cd[2] == 0 && cd[3] == 0) ||
+      (cd.length == 4 &&
+        cd[0] == 0 &&
+        cd[1] == 0 &&
+        cd[2] == 0 &&
+        cd[3] == 0) ||
       heroName == "Broodmother" ||
       heroName == "Timbersaw" ||
       heroName == "Leshrac" ||
@@ -1663,7 +1759,8 @@
 
     const a = hero_abilities.getAbility(heroAbility);
 
-    if (a == null || !Object.prototype.hasOwnProperty.call(a, "mana_cost")) return null;
+    if (a == null || !Object.prototype.hasOwnProperty.call(a, "mana_cost"))
+      return null;
 
     const manaCost = a.mana_cost;
     //DotaLogger.log("Dota2.hero.ability.getManaConsumption: mc='" + JSON.stringify(mc) + "'")
@@ -1699,7 +1796,8 @@
     //DotaLogger.log("Dota2.hero.ability.getCooldown(heroAbility='" + heroAbility + "'): Called")
 
     const a = hero_abilities.getAbility(heroAbility);
-    if (a == null || !Object.prototype.hasOwnProperty.call(a, "cooldown")) return null;
+    if (a == null || !Object.prototype.hasOwnProperty.call(a, "cooldown"))
+      return null;
 
     const cd = a.cooldown;
 
@@ -1736,7 +1834,10 @@
    * @param disables
    * @returns All abilities of a given hero for given disables. Format: {skill: "<name of skill>", affects: <"hero", "hero_area", "area">, disables: [<"stun", "leash", etc.>] }
    */
-  export function getAbilitiesWithDisables(hero: string, disablesToScreen: string[]): any[] {
+  export function getAbilitiesWithDisables(
+    hero: string,
+    disablesToScreen: string[]
+  ): any[] {
     //DotaLogger.log("Dota2.hero.ability.getAbilitiesWithDisables(hero: '" + hero + "', disables: '" + JSON.stringify(disablesToScreen) + "'): Called")
 
     const heroDisables = disables[hero];
@@ -1852,7 +1953,12 @@
       }
     }
     if (Object.prototype.hasOwnProperty.call(dota2Items, itemCode)) {
-      if (Object.prototype.hasOwnProperty.call((dota2Items as any)[itemCode], "name")) {
+      if (
+        Object.prototype.hasOwnProperty.call(
+          (dota2Items as any)[itemCode],
+          "name"
+        )
+      ) {
         //DotaLogger.log(`dota2.getItemNameFromItemCode(itemCode: ${itemCode}): ${dota2Items[itemCode].name} `)
         return (dota2Items as any)[itemCode].name;
       }
@@ -1957,9 +2063,13 @@
     if (abilityOrItem == "attack") {
       return "Attack"; // Create imgur file for attack
       //    } else if (Object.prototype.hasOwnProperty.call(dota2Items, itemName)) {
-    } else if (Object.prototype.hasOwnProperty.call(dota2Items, `item_${abilityOrItem}`)) {
+    } else if (
+      Object.prototype.hasOwnProperty.call(dota2Items, `item_${abilityOrItem}`)
+    ) {
       // It is an item
-      return (dota2Items[`item_${abilityOrItem}` as keyof typeof dota2Items] as any).name;
+      return (
+        dota2Items[`item_${abilityOrItem}` as keyof typeof dota2Items] as any
+      ).name;
     } else {
       // It must be an ability
       const a = hero_abilities.getAbility(abilityOrItem);
