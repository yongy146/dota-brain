/**
 * This library is used to access all manual dota 2 data of Dota Coach (on items and abilities)
 *
 * The only separated information sources in this folder are openDotaAPI.ts and startzAPI.ts
 *
 * Copyright Dota Coach, 2022. All rights reserved
 */
//import { HeroBuild, ItemBuild, heroBuilds } from './heroBuilds'
import * as HeroBuilds from "./heroBuilds";
//import { itemBuilds } from './itemBuilds'
import { dispellableBuffs } from "./dispellableBuffs";
import dota2Abilities from "./dota2Abilities.json";
//import npc_heroes from './parsed/npc_heroes.json'
import { counterItemsLaning } from "./counterItemsLaning";
import { counterItemsMidGame } from "./counterItemsMidGame";
import { counterItemsLateGame } from "./counterItemsLateGame";
import { damageType } from "./damageType";
//import { HeroAbilities, Abilities } from './openDotaData'
import dota2Items from "./dota2Items.json";
import dota2Heroes from "../../submodules/dota2/dota2Heroes.json";
import * as DotaLogger from "../../src/utility/log";
import { channeling_interrupts, silence, root, disables } from "./disables";
//import { Transform } from 'stream'
//import { DOTA_COACH_GUIDE_ROLE, DOTA_COACH_ROLE } from '../../submodules/dota2/playerRoles'
import * as PlayerRoles from "../../submodules/dota2/playerRoles";

// Colors for radiant & dire
export const colorRadiant = "#67dd98"; //'#47661f'
export const colorDire = "#ea3009"; //'#58251c'

// Colors for strength, intelligence and agility
export const colorStrength = "#900000";
export const colorStrengthTransparent = "rgba(255, 0, 0, 0.35)";
export const colorIntelligence = "#000090";
export const colorIntelligenceTransparent = "rgba(0, 0, 255, 0.35)";
export const colorAgility = "#009000";
export const colorAgilityTransparent = "rgba(0, 255, 0, 0.35)";

/**
 * Hero type based on information extracted by Dota Coach form Dota 2
 */
export interface Hero {
  name: string; // NPC name, e.g. 'npc_dota_hero_antimage'
  id: number; // e.g., 1
  localized_name: string; // e.g., 'Anti-Mage'
  aliases: string[]; // alternative names, e.g., 'am'
  similar_heroes: number[]; // Hero ids of similar heroes
  projectile_speed: number; // e.g. 0 for melee heroes like anti-mage
  roles: string[]; // e.g. ["Carry", "Escape", "Nuker"]
  complexity: number; // e.g., 1
  attack_range: number; // e.g., 150
  attack_type: string; // e.g., "Melee"
  primary_attr: string; // e.g., "Agility"
  movement_speed: number; // e.g., 310
  armor: number; // e.g., 0
  attack_speed: number; // e.g., 100
  attack_rate: number; // e.g., 1
  attack_damage_min: number; // e.g., 29
  attack_damage_max: number; // e.g., 33
  attack_animation_point: number; // e.g., 0
  attack_acquisition_range: number; // e.g., 600
  strength_base: number; // e.g., 23
  strength_gain: number; // e.g., 1
  intelligence_base: number; // e.g.,  12
  intelligence_gain: number; // e.g., 1
  agility_base: number; // e.g., 24
  agility_gain: number; // e.g., 2
  health_status_regen: number; // e.g., 0
  img: string; // e.g., "https://cdn.cloudflare.steamstatic.com/apps/dota2/videos/dota_react/heroes/renders/antimage.png",
  img_face: string; // e.g., "https://cdn.cloudflare.steamstatic.com/apps/dota2/images/dota_react/heroes/antimage.png",
  img_body: string; // e.g., "https://cdn.cloudflare.steamstatic.com/apps/dota2/images/dota_react/heroes/crops/antimage.png",
  video: string; // e.g., "https://cdn.cloudflare.steamstatic.com/apps/dota2/videos/dota_react/heroes/renders/antimage.webm",
  steam_guide: string[]; // e.g., ["https://steamcommunity.com/sharedfiles/filedetails/?id=2698377261"]
  abilities: string[]; // e.g., ["terrorblade_reflection", ...]
  talent: string[]; // e.g., ["special_bonus_unique_terrorblade_2", etc.]
}

export class Talent {
  talentLevel: number;
  skillLevel: number;
  cooldownReduction: number; /* -30 equals to -30% */

  constructor(talentLevel: number, cooldownReduction: number) {
    this.talentLevel = talentLevel;
    this.skillLevel = 5 + talentLevel * 5;
    this.cooldownReduction = cooldownReduction;
  }
}

export namespace time {
  /**
   * Converts time in seconds to string in dota time
   * @param t time in seconds
   * @returns
   */
  export function convertToDotaTime(t: number): string {
    const min = Math.floor(Math.abs(t) / 60);
    const sec = Math.abs(t) % 60;
    return (t < 0 ? "-" : "") + min + ":" + (sec < 10 ? "0" : "") + sec;
  }

  /**
   * Convert time in seconds to string in dota time, rounded to 10 seconds
   * @param t time in seconds
   * @returns
   */
  export function convertToCeiledDotaTime(t: number): string {
    let min = Math.floor(Math.abs(t) / 60);
    let sec = Math.abs(t) % 60;
    sec = 10 * Math.ceil(sec / 10);
    if (sec == 60) {
      sec = 0;
      min++;
    }
    return (t < 0 ? "-" : "") + min + ":" + (sec < 10 ? "0" : "") + sec;
  }

  /**
   * Convert time in seconds to string in dota time, rounded to 10 seconds
   * @param t time in seconds
   * @returns
   */
  export function convertToFlooredDotaTime(t: number): string {
    const min = Math.floor(Math.abs(t) / 60);
    let sec = Math.abs(t) % 60;
    sec = 10 * Math.floor(sec / 10);
    return (t < 0 ? "-" : "") + min + ":" + (sec < 10 ? "0" : "") + sec;
  }
}

export namespace lobby {
  export function lobbyTypeToString(s: string): string {
    let result = s.replace("DOTA_lobby_type_name_", "");
    if (result.length > 0) {
      // Convert first character to capital letter
      result = result.charAt(0).toUpperCase() + result.slice(1);
    }
    return result;
    /*switch (s) {
            case 'DOTA_lobby_type_name_ranked':
                return 'Ranked'

        }*/
  }
}

export namespace role {
  //    export function convertDotaCoachGuideRoleToDotaCoachRole(playerRole: PlayerRoles.DOTA_COACH_ROLE): PlayerRoles.DOTA_COACH_GUIDE_ROLE {
  export function convertDotaCoachRoleToDotaCoachGuidRole(
    playerRole: PlayerRoles.DOTA_COACH_ROLE
  ): PlayerRoles.DOTA_COACH_GUIDE_ROLE {
    switch (playerRole) {
      case PlayerRoles.DOTA_COACH_ROLE.CARRY: {
        return PlayerRoles.DOTA_COACH_GUIDE_ROLE.CARRY;
      }
      case PlayerRoles.DOTA_COACH_ROLE.MID: {
        return PlayerRoles.DOTA_COACH_GUIDE_ROLE.MID;
      }
      case PlayerRoles.DOTA_COACH_ROLE.OFFLANE: {
        return PlayerRoles.DOTA_COACH_GUIDE_ROLE.OFFLANE;
      }
      case PlayerRoles.DOTA_COACH_ROLE.SOFT_SUPPORT:
      case PlayerRoles.DOTA_COACH_ROLE.HARD_SUPPORT: {
        return PlayerRoles.DOTA_COACH_GUIDE_ROLE.SUPPORT;
      }
    }
  }
}

export namespace ability {
  /**
   *
   * @param ability name, e.g. "bane_brain_sap" (Bane)
   * @returns Object describing the ability (e.g. id, sequence, is_talent, etc. For further details see 'dota2Abilities.json')
   */
  export function getAbility(ability: string): any {
    DotaLogger.log(`dota2.getAbility(ability: ${ability}): Called`);
    for (const hero of Object.keys(dota2Abilities)) {
      for (const a of Object.keys(dota2Abilities[hero])) {
        if (a == ability) {
          return dota2Abilities[hero][a];
        }
      }
    }
    return null;
  }

  /**
   *
   * @param ability name, e.g. "brain_sap" (Bane)
   * @returns English name of ability or null if name is not found
   */
  export function getAbilityName(ability: string): string {
    DotaLogger.log(`dota2.getAbilityName(ability: ${ability}): Called`);

    const a = getAbility(ability);

    DotaLogger.log(`dota2.getAbility(): a=${JSON.stringify(a)}`);

    if (a != null) {
<<<<<<< HEAD
      if (Object.prototype.hasOwnProperty.call(a, "name")) {
=======
      if (a.hasOwnProperty("name")) {
>>>>>>> a51c569c
        DotaLogger.log(`dota2.getAbilityName(): ${a.name}`);
        return a.name;
      } else {
        DotaLogger.log(`dota2.getAbilityName(): null`);
        return null;
      }
    }

    DotaLogger.log(`dota2.getAbilityName(): null`);
    return null;
  }

  /**
   *
   * @param hero localized hero name
   * @returns arrray of breakable passives
   */
  export function getBreakablePassives(heroName: string): string[] {
    //DotaLogger.log(`dota.getBreakablePassives(heroName: ${heroName}): Called`)
    const abilities =
      dota2Abilities[hero.name.localizedNameToNPCName(heroName)];
    const result = [];
    for (const ability of Object.keys(abilities)) {
      switch (abilities[ability].is_passive) {
        case "yes":
        case "partial": {
          result.push(ability);
          break;
        }
        default: {
          break;
        }
      }
    }
    //DotaLogger.log(`dota.getBreakablePassives(heroName: ${heroName}): Returned ${heroName}`)
    return result;

    /*if (breakablePassives[hero] == null) {
            /* Check is used for the case Dota 2 adds heroes and the app is not updated yet //
            return []
        }

        var result = breakablePassives[hero]

        /* return copy of array, otherwise recipient can change content of this.laningItemTips //
        return  [...result] */
  }

  export function getDispellableBuffs(hero: string): string[] {
    if (dispellableBuffs[hero] == null) {
      /* Check is used for the case Dota 2 adds heroes and the app is not updated yet */
      return [];
    }

    const result = dispellableBuffs[hero];

    /* return copy of array, otherwise recipient can change content of this.laningItemTips */
    return [...result];
  }

  /**
   *
   * @param hero
   * @returns All abilities that interrupt channeling. Format: {skill: "<name of skill>", affects: <"hero", "hero_area", "area">, disables: [<"stun", "leash", etc.>] }
   */
  export function getChannelingInterrupts(hero: string): any[] {
    return getAbilitiesWithDisables(hero, channeling_interrupts);
  }
  /**
   *
   * @param hero
   * @returns All abilities that slience. Format: {skill: "<name of skill>", affects: <"hero", "hero_area", "area">, disables: [<"stun", "leash", etc.>] }
   */
  export function getSilences(hero: string): any[] {
    return getAbilitiesWithDisables(hero, silence);
  }
  /**
   *
   * @param hero
   * @returns All abilities that root.  Format: {skill: "<name of skill>", affects: <"hero", "hero_area", "area">, disables: [<"stun", "leash", etc.>] }
   */
  export function getRoots(hero: string): any[] {
    return getAbilitiesWithDisables(hero, root);
  }

  /**
   *
   * @param heroName Localized hero name (e.g. 'Anti-Mage' or 'Legion Commander')
   * @returns Talent object or null if there is not cooldown reduction talent
   */
  export function getCooldownReductionTalent(heroName: string): Talent {
    //DotaLogger.log("Dota2.hero.ability.getCooldownReductionTalent(heroName='" + heroName + "'): Called" )
    const heroNameNPC = hero.name.localizedNameToNPCName(heroName);
    const abilities = dota2Abilities[heroNameNPC];

    let result: Talent = null;

    for (const ability of Object.keys(abilities)) {
      if (ability.startsWith("special_bonus_cooldown_reduction_")) {
        const cooldownReduction = parseInt(
          ability.replace("special_bonus_cooldown_reduction_", "")
        );
        const talentLevel = abilities[ability].talent_level;
        result = new Talent(talentLevel, cooldownReduction);
        break;
      }
    }
    //DotaLogger.log(`Dota2.hero.ability.getCooldownReductionTalent(): Returns '${JSON.stringify(result)}'`)
    return result;
  }

  /**
   * Function returns the abilities of a hero
   *
   * @param heroName Localized name
   * @returns array with ability names, e.g. ["antimage_mana_break", ... ] first 6 skills
   */
  export function getAbilities(heroName: string): string[] {
    DotaLogger.log(
      "Dota2.hero.ability.getAbilities(heroName='" + heroName + "'): Called"
    );
    const heroNameNPC = hero.name.localizedNameToNPCName(heroName);
    /*        return Object.keys(dota2Abilities[heroNameNPC])*/
    /*if (!npc_heroes.DOTAHeroes.hasOwnProperty(heroNameNPC)) return []

        const heroData = npc_heroes.DOTAHeroes[heroNameNPC]*/

    /*var result = []*/

    /*        for (var i=1; i<10; i++) {
            if (heroData.hasOwnProperty(`Ability${i}`)) {
                result.push(hero[`Ability${i}`])
            }
        }*/
    if (!Object.prototype.hasOwnProperty.call(dota2Heroes, heroNameNPC))
      return [];

<<<<<<< HEAD
=======
    if (!dota2Heroes.hasOwnProperty(heroNameNPC)) return [];

>>>>>>> a51c569c
    return dota2Heroes[heroNameNPC].abilities;
  }

  /**
   *
   * @param heroName
   * @returns Hero ultimate as a string
   */
  export function getUltimate(heroName: string): string {
    //DotaLogger.log("Dota2.hero.ability.getUltimate(heroName='" + heroName + "'): Called" )
    if (heroName == null) {
      return null;
    } else {
      if (heroName == "Outworld Devourer") heroName = "Outworld Destroyer";
      return getAbilities(heroName)[5];
    }
  }

  export function getUltimateCooldown(heroName: string): number[] {
    const ultimate = getUltimate(heroName);
    return getCooldown(ultimate);
  }

  export function hasUltimateTimer(heroName: string): boolean {
    const cd = getUltimateCooldown(heroName);
    return !(
      cd.length == 0 ||
      (cd.length == 1 && cd[0] == 0) ||
      (cd.length == 4 &&
        cd[0] == 0 &&
        cd[1] == 0 &&
        cd[2] == 0 &&
        cd[3] == 0) ||
      heroName == "Broodmother" ||
      heroName == "Timbersaw" ||
      heroName == "Leshrac" ||
      heroName == "Pugna" ||
      heroName == "Slardar" ||
      heroName == "Techies" ||
      heroName == "Axe" ||
      heroName == "Bounty Hunter" ||
      heroName == "Ember Spirit" ||
      heroName == "Phantom Lancer" ||
      heroName == "Templar Assassin" ||
      heroName == "Void Spirit" ||
      heroName == "Invoker"
    );
  }

  // Form
  /*
    @Return: null, if there is no need for mana
    */
  export function getManaConsumption(heroAbility: string): string {
    DotaLogger.log(
      "Dota2.ability.getManaConsumption(heroAbility='" +
        heroAbility +
        "'): Called"
    );

    const a = ability.getAbility(heroAbility);
    /*        if (!Abilities[heroAbility].hasOwnProperty("mc")) {
            return null
        }*/
<<<<<<< HEAD
    if (a == null || Object.prototype.hasOwnProperty.call(a, "mana_cost"))
      return null;
=======
    if (a == null || a.hasOwnProperty("mana_cost")) return null;
>>>>>>> a51c569c

    const manaCost = a.mana_cost;
    //DotaLogger.log("Dota2.hero.ability.getManaConsumption: mc='" + JSON.stringify(mc) + "'")
    // Format of data: "mc":["80","90","100","110"]

    //return Array.isArray(mc) ? mc.join(" / ") : mc
    return manaCost.join(" / ");
    /*var result = ""
        for (var i=0; i<mc.length; i++) {
            result += mc[i]
            if (i<(mc.lenght-1)) {
                // Add separator
                result += " / "
            }
        }
        return result*/
  }
<<<<<<< HEAD

  /**
   *
   * @param heroAbility
   * @returns returns empty array if ability has no cooldown
   */
  export function getCooldown(heroAbility: string): number[] {
    //DotaLogger.log("Dota2.hero.ability.getCooldown(heroAbility='" + heroAbility + "'): Called")

    const a = ability.getAbility(heroAbility);
    if (Object.prototype.hasOwnProperty.call(a, "cooldown")) {
=======

  /**
   *
   * @param heroAbility
   * @returns returns empty array if ability has no cooldown
   */
  export function getCooldown(heroAbility: string): number[] {
    //DotaLogger.log("Dota2.hero.ability.getCooldown(heroAbility='" + heroAbility + "'): Called")

    const a = ability.getAbility(heroAbility);

    if (a.hasOwnProperty("cooldown")) {
>>>>>>> a51c569c
      // if there is no 'cd' property, the function returns an empty array
      return a.cooldown;
    }

    //DotaLogger.log(`Dota2.hero.ability.getCooldown(): Result = '${JSON.stringify(result)}'`)
    return [];
  }
<<<<<<< HEAD

  /**
   *
   * @param heroAbility
   * @returns null if there is no cooldown on ability
   */
  export function getCooldownAsString(heroAbility: string): string {
    //DotaLogger.log("Dota2.hero.ability.getCooldown(heroAbility='" + heroAbility + "'): Called")

    const a = ability.getAbility[heroAbility];
    if (a == null || !Object.prototype.hasOwnProperty.call(a, "cooldown"))
      return null;
=======

  /**
   *
   * @param heroAbility
   * @returns null if there is no cooldown on ability
   */
  export function getCooldownAsString(heroAbility: string): string {
    //DotaLogger.log("Dota2.hero.ability.getCooldown(heroAbility='" + heroAbility + "'): Called")

    const a = ability.getAbility[heroAbility];

    if (a == null || !a.hasOwnProperty("cooldown")) return null;
>>>>>>> a51c569c

    const cd = a.cooldown;

    // cooldown can not exist as a field, can be a number or an array

    //DotaLogger.log("Dota2.hero.ability.getCooldown(): cd='" + cd + "')")

    return Array.isArray(cd) ? cd.join(" / ") : cd;
  }

  // Returns the ability type
  // Possible value: 'Unit target', '...
  /*function getSkillAbilityType(heroAbility: string): string {
        if (!Abilities[heroAbility].hasOwnProperty("behavior")) {
            return null
        }

        const values = ['Unit Target', 'Point Target', 'Unit or Point Target', 'No Target', 'Aura', 'Passive', 'Channeled', 'Toggle', 'Auto-Cast']
        
        const behavior = Abilities[heroAbility].behavior

        for (var i=0; i<values.length; i++) {
            if (behavior.includes(values[i])) {
                return values[i]
            }
        }

        return null
    }*/

  /**
   *
   * @param hero
   * @param disables
   * @returns All abilities of a given hero for given disables. Format: {skill: "<name of skill>", affects: <"hero", "hero_area", "area">, disables: [<"stun", "leash", etc.>] }
   */
  export function getAbilitiesWithDisables(
    hero: string,
    disablesToScreen: string[]
  ): any[] {
    //DotaLogger.log("Dota2.hero.ability.getAbilitiesWithDisables(hero: '" + hero + "', disables: '" + JSON.stringify(disablesToScreen) + "'): Called")

    const heroDisables = disables[hero];
    if (heroDisables == null) {
      /* Check is used for the case Dota 2 adds heroes and the app is not updated yet */
      return [];
    }

    const result: any[] = [];

    // Iterate through all skills
    for (let i = 0; i < heroDisables.length; i++) {
      // Check if skill is a teleport interrupt
      let isDisabling = false;

      const skillDisables = heroDisables[i].disables;
      //DotaLogger.log("Dota2.hero.ability.getAbilitiesWithDisables(): skillDisables = '" + JSON.stringify(skillDisables) + "'")

      // Iterate through all disables of a given skil to see if it is a disable that interrupts TPs
      for (let j = 0; j < skillDisables.length; j++) {
        //DotaLogger.log("Dota2.hero.ability.getAbilitiesWithDisables(): disables = '" + JSON.stringify(disablesToScreen) + "', skillDisables[j] = '" + skillDisables[j] + "'")

        if (disablesToScreen.includes(skillDisables[j])) {
          isDisabling = true;
          break;
        }
      }

      if (isDisabling) {
        result.push(heroDisables[i]);
      }
    }

    //DotaLogger.log("getAbilitiesWithDisables(): Result = '" + JSON.stringify(result) + "'")

    return result;
  }
}

export namespace hero {
  /**
   *
   * @param heroName NPC hero name
   * @returns null if there is no such hero
   */
  function getHero(heroName: string): Hero {
<<<<<<< HEAD
    if (!Object.prototype.hasOwnProperty.call(dota2Heroes, heroName))
      return null;
=======
    if (!dota2Heroes.hasOwnProperty(heroName)) return null;
>>>>>>> a51c569c
    return dota2Heroes[heroName];
  }

  /**
   *
   * @returns Array of localited hero names, e.g. Anti-Mage
   */
  export function getHeroNames(): string[] {
    const result = [];
    for (const key of Object.keys(dota2Heroes)) {
      result.push(dota2Heroes[key].localized_name);
    }
    return result;
  }

  export namespace damage {
    /**
     * Returns the damage type of a hero as a string.
     *
     * @param heroName Localized hero name
     * @returns The damage type, e.g. 'Magical damage'
     */
    export function getDamageType(heroName: string): string {
      //DotaLogger.log("Dota2.hero.damage.getDamageType: localized_name='"+ localized_name + "', damageType[localized_name]='" + damageType[localized_name] + "'")
      switch (damageType[heroName]) {
        case "magical": {
          return "Magical damage";
        }
        case "physical": {
          return "Physical damage";
        }
        case "pure": {
          return "Pure damage";
        }
        case "neutral": {
          return "Neutral damage";
        }
      }
      return "Unknown damage type";
    }

    /**
     * Returns the image path for attribute
     *
     * @param heroName Localized hero name
     * @returns
     */
    export function getDamageTypeImg(heroName: string): string {
      switch (damageType[heroName]) {
        case "magical": {
          return "/dist/img/damage/magical.png";
        }
        case "physical": {
          return "/dist/img/damage/physical.png";
        }
        case "pure": {
          return "/dist/img/damage/pure.png";
        }
        case "neutral": {
          return "/dist/img/damage/neutral.png";
        }
      }
      return "Unknown damage type";
    }

    /**
     *
     * @param heroName Localized hero name
     * @returns HTML color code, e.g. #578cc7
     */
    export function getDamageTypeColor(heroName: string): string {
      //DotaLogger.log(`Dota2.hero.damage.getDamageColor(): heroName='${heroName}', damageType[localized_name]='${damageType[heroName]}'`)
      switch (damageType[heroName]) {
        case "magical": {
          return "#578cc7";
        }
        case "physical": {
          return "#af3029";
        }
        case "pure": {
          return "#d8af54";
        }
        case "neutral": {
          return "#7f8284";
        }
      }
      return "#7f8284";
    }
  }

  export namespace attributes {
    // Takes localized hero name
    function getAttributeColor(
      heroName: string,
      isTransparent: boolean
    ): string {
      const hero = getHero(heroName);
      if (hero == null) {
        console.error(
          "Dota2.hero.attributes.getAttributeColor(heroName: " +
            heroName +
            ", isTransparent: " +
            isTransparent +
            "): Hero not found."
        );
      } else {
        switch (hero.primary_attr) {
          case "agi": {
            return isTransparent ? colorAgilityTransparent : colorAgility;
          }
          case "int": {
            return isTransparent
              ? colorIntelligenceTransparent
              : colorIntelligence;
          }
          case "str": {
            return isTransparent ? colorStrengthTransparent : colorStrength;
          }
          default: {
            console.error(
              "Dota2.hero.attributes.getAttributeColor(heroName: " +
                heroName +
                ", isTransparent: " +
                isTransparent +
                "): Unknown primary attribute (" +
                hero.primary_attr +
                ")"
            );
            break;
          }
        }
      }
      return "#505050"; // problem occured, so we return white
    }

    /**
     * Returns attribute of a given hero
     *
     * @param heroName Localized hero nome
     * @returns Strength, Intelligence or Agility if hero is known. If hero is not known it returns null
     */
    export function getAttribute(heroName: string): string {
      const hero = getHero(name.localizedNameToNPCName(heroName));
      if (hero == null) {
        DotaLogger.log(
          `dota2.getAttribute(heroName: ${heroName}): could not find hero's primary attribute.`
        );
        return null;
      }

      return hero.primary_attr;
    }

    // Takes localized hero name
    export function getAttributeImg(heroName: string): string {
      DotaLogger.log(`Dota2.getAttributeImg(heroName: ${heroName}): Called`);
      return `${process.env.IMGPATH}/attributes/${getAttribute(heroName)}.png`;
    }

    // Takes localized hero name
    /*export function getAttributeName(heroName: string): string {
            switch (getAttribute(heroName)) {
                case 'agi' : {
                    return 'Agility'
                }
                case 'int': {
                    return 'Intelligence'
                }
                case 'str': {
                    return 'Strength'
                }
            }
            return "Error"
        }*/
  }
<<<<<<< HEAD

  export namespace items {
    /**
     * Returns an array of counter items for a given hero.
     *
     * @param hero The name of the hero, e.g. 'Abaddon' or 'Anti-Mage'
     * @param isSupport The role of the player
     * @returns Array of item objects, i.e. { item: "...", info: "..."}
     */
    export function getCounterItemsLaning(
      hero: string,
      isSupport: boolean
    ): any[] {
      const allItems = counterItemsLaning[hero].all;
      let roleItems: [any];
      if (counterItemsLaning[hero] == null) {
        /* Check is used for the case Dota 2 adds heroes and the app is not updated yet */
        return [];
      }
      if (isSupport) {
        roleItems = counterItemsLaning[hero].support;
      } else {
        roleItems = counterItemsLaning[hero].core;
      }

      /* return copy of array, otherwise recipient can change content of this.laningItemTips */
      return [...allItems].concat([...roleItems]);
    }

    export function getCounterItemsMidGame(
      hero: string,
      isSupport: boolean
    ): any[] {
      const allItems = counterItemsMidGame[hero].all;
      let roleItems: [any];
      if (counterItemsMidGame[hero] == null) {
        /* Check is used for the case Dota 2 adds heroes and the app is not updated yet */
        return [];
      }

=======

  export namespace items {
    /**
     * Returns an array of counter items for a given hero.
     *
     * @param hero The name of the hero, e.g. 'Abaddon' or 'Anti-Mage'
     * @param isSupport The role of the player
     * @returns Array of item objects, i.e. { item: "...", info: "..."}
     */
    export function getCounterItemsLaning(
      hero: string,
      isSupport: boolean
    ): any[] {
      let allItems: [any];
      let roleItems: [any];
      if (counterItemsLaning[hero] == null) {
        /* Check is used for the case Dota 2 adds heroes and the app is not updated yet */
        return [];
      }

      allItems = counterItemsLaning[hero].all;
      if (isSupport) {
        roleItems = counterItemsLaning[hero].support;
      } else {
        roleItems = counterItemsLaning[hero].core;
      }

      /* return copy of array, otherwise recipient can change content of this.laningItemTips */
      return [...allItems].concat([...roleItems]);
    }

    export function getCounterItemsMidGame(
      hero: string,
      isSupport: boolean
    ): any[] {
      let allItems: [any];
      let roleItems: [any];
      if (counterItemsMidGame[hero] == null) {
        /* Check is used for the case Dota 2 adds heroes and the app is not updated yet */
        return [];
      }

      allItems = counterItemsMidGame[hero].all;
>>>>>>> a51c569c
      if (isSupport) {
        roleItems = counterItemsMidGame[hero].support;
      } else {
        roleItems = counterItemsMidGame[hero].core;
      }
<<<<<<< HEAD

=======

      /* return copy of array, otherwise recipient can change content of this.laningItemTips */
      return [...allItems].concat([...roleItems]);
    }

    export function getCounterItemsLateGame(
      hero: string,
      isSupport: boolean
    ): any[] {
      let allItems: [any];
      let roleItems: [any];
      if (counterItemsLateGame[hero] == null) {
        /* Check is used for the case Dota 2 adds heroes and the app is not updated yet */
        return [];
      }

      allItems = counterItemsLateGame[hero].all;
      if (isSupport) {
        roleItems = counterItemsLateGame[hero].support;
      } else {
        roleItems = counterItemsLateGame[hero].core;
      }

>>>>>>> a51c569c
      /* return copy of array, otherwise recipient can change content of this.laningItemTips */
      return [...allItems].concat([...roleItems]);
    }

<<<<<<< HEAD
    export function getCounterItemsLateGame(
      hero: string,
      isSupport: boolean
    ): any[] {
      const allItems = counterItemsLateGame[hero].all;
      let roleItems: [any];
      if (counterItemsLateGame[hero] == null) {
        /* Check is used for the case Dota 2 adds heroes and the app is not updated yet */
        return [];
      }

      if (isSupport) {
        roleItems = counterItemsLateGame[hero].support;
      } else {
        roleItems = counterItemsLateGame[hero].core;
      }

      /* return copy of array, otherwise recipient can change content of this.laningItemTips */
      return [...allItems].concat([...roleItems]);
    }

=======
>>>>>>> a51c569c
    /**
     * Function returns the standard item build for a given hero. The standard item build is the first build in the heroGuides.ts file.
     *
     * @param hero Localized hero name of the hero, e.g. 'Abaddon' or 'Anti-Mage'
     * OLD_returns String of items
     * @returns Array of { item: string (e.g. sheepstick), isCore?: true, info?: ... }}
     */
    export function getStandardItemBuild(h: string): any[] {
      if (!hero.build.hasDefaultHeroBuild(h)) {
        /* Check is used for the case Dota 2 adds heroes and the app is not updated yet */
        return [];
      }

      const heroBuilds = HeroBuilds.heroBuilds[h];

      const mid_game = heroBuilds.builds[0].items.mid_game;
      const late_game = heroBuilds.builds[0].items.late_game;
      const standard = mid_game.concat(late_game);

      const result = [];
      for (const s of standard) {
        const r = { item: s };
        const tooltip = HeroBuilds.getItemTooltips(
          heroBuilds,
          heroBuilds.builds[0],
          s
        );
        if (tooltip) {
          r["info"] = tooltip;
<<<<<<< HEAD
        }
        const isCore = HeroBuilds.isCoreItem(heroBuilds.builds[0], s);
        if (isCore) {
          r["isCore"] = true;
        }
=======
        }
        const isCore = HeroBuilds.isCoreItem(heroBuilds.builds[0], s);
        if (isCore) {
          r["isCore"] = true;
        }
>>>>>>> a51c569c
        result.push(r);
      }

      // return mid_game.concat(late_game)
      return result;
    }
<<<<<<< HEAD

    /**
     *
     * @param hero The name of the hero, e.g. 'Abaddon' or 'Anti-Mage'
     * @param playerRole if null, then the fucntion takes the fist build
     * @returns object with the following attributes: starting, early_game, mid_game, later_game, situational, roles: string. Each has an array of the following element: { item, info?, isCore?, purchaseTime? }
     */
    //export function getItemBuild(h: string): any {
    export function getItemBuild(
      h: string,
      playerRole: PlayerRoles.DOTA_COACH_ROLE
    ): any {
      if (!Object.prototype.hasOwnProperty.call(HeroBuilds.heroBuilds, h)) {
        /* Check is used for the case Dota 2 adds heroes and the app is not updated yet */
        return null;
      }

      let heroBuild = null;

      if (playerRole == null) {
        heroBuild = hero.build.getDefaultHeroBuild(h);
      } else {
        heroBuild = hero.build.getHeroBuild(h, playerRole);
        if (heroBuild == null) heroBuild = hero.build.getDefaultHeroBuild(h);
      }

      return hero.build.getItemBuild(heroBuild);
    }
  }

  export namespace build {
    /**
     * Function validates if a default hero build exists
     * @param heroName Localized name
     * @returns
     */
    export function hasDefaultHeroBuild(heroName: string): boolean {
      return Object.prototype.hasOwnProperty.call(
        HeroBuilds.heroBuilds,
        heroName
      );
    }

    /**
     * Returns the default hero build, which is the first build in heroBuild.ts
     * @param heroName Localized hero name
     * @param playerRole
     * @return null if there is no such build
     */
    export function getDefaultHeroBuild(
      heroName: string
    ): HeroBuilds.HeroBuild {
      if (
        !Object.prototype.hasOwnProperty.call(HeroBuilds.heroBuilds, heroName)
      )
        return null;

      // Find hero build with right role
      return HeroBuilds.heroBuilds[heroName].builds[0];
    }

    /**
     *
     * @param hero localized hero name
     * @returns
     */
    export function getStandardAbilityBuild(h: string): string[] {
      //const h_ = hero.name.localizedNameToNPCName(h)
      if (!Object.prototype.hasOwnProperty.call(HeroBuilds.heroBuilds, h)) {
        /* Check is used for the case Dota 2 adds heroes and the app is not updated yet */
        return [];
      }

      const abilityBuild = HeroBuilds.heroBuilds[h].builds[0].abilities;

      /* return copy of array, otherwise recipient can change content of this.laningItemTips */
      return [...abilityBuild];
    }

    /**
     *
     * @param heroBuild
     * @returns
     */
    export function getAbilityBuild(heroBuild: HeroBuilds.HeroBuild): string[] {
      //const h_ = hero.name.localizedNameToNPCName(h)

      const abilityBuild = heroBuild.abilities;

      /* return copy of array, otherwise recipient can change content of this.laningItemTips */
      return [...abilityBuild];
    }

    /**
     *
     * @param heroName Localized hero name
     * @return null if there is no such build
     */
    export function getHeroBuilds(heroName: string): HeroBuilds.HeroBuild[] {
      if (
        !Object.prototype.hasOwnProperty.call(HeroBuilds.heroBuilds, heroName)
      )
        return null;

      return HeroBuilds.heroBuilds[heroName].builds;
    }

    /**
     *
     * @param heroName Localized hero name
     * @param playerRole
     * @return null if there is no such build
     */
    export function getHeroBuild(
      heroName: string,
      playerRole: PlayerRoles.DOTA_COACH_ROLE
    ): HeroBuilds.HeroBuild {
      if (
        !Object.prototype.hasOwnProperty.call(HeroBuilds.heroBuilds, heroName)
      )
        return null;

      const r: PlayerRoles.DOTA_COACH_GUIDE_ROLE =
        role.convertDotaCoachRoleToDotaCoachGuidRole(playerRole);

      // Find hero build with right role
      for (const heroBuild of HeroBuilds.heroBuilds[heroName].builds) {
        if (heroBuild.roles.indexOf(r) != -1) {
          return heroBuild;
        }
      }

      // No relevant guide found
      return null;
    }

    /**
     * Returns an array with all http links to hero guides.
     *
     * @param heroName Localized hero name
     * @returns null in case of error
     */
    export function getHeroGuideLinks(heroName: string): string[] {
      if (
        !Object.prototype.hasOwnProperty.call(HeroBuilds.heroBuilds, heroName)
      )
        return [];

      const result = [];
      for (const build of HeroBuilds.heroBuilds[heroName].builds) {
        result.push(build.steam_guide_link);
      }

      return result;
    }

    /**
     * @param heroName Localized hero name
     * @returns Heor builds
     */
    export function getClosestHeroBuild(
      heroName: string,
      playerRole: PlayerRoles.DOTA_COACH_ROLE
    ): HeroBuilds.HeroBuild {
      if (
        !Object.prototype.hasOwnProperty.call(HeroBuilds.heroBuilds, heroName)
      )
        return null;
=======

    /**
     *
     * @param hero The name of the hero, e.g. 'Abaddon' or 'Anti-Mage'
     * @param playerRole if null, then the fucntion takes the fist build
     * @returns object with the following attributes: starting, early_game, mid_game, later_game, situational, roles: string. Each has an array of the following element: { item, info?, isCore?, purchaseTime? }
     */
    //export function getItemBuild(h: string): any {
    export function getItemBuild(
      h: string,
      playerRole: PlayerRoles.DOTA_COACH_ROLE
    ): any {
      if (!HeroBuilds.heroBuilds.hasOwnProperty(h)) {
        /* Check is used for the case Dota 2 adds heroes and the app is not updated yet */
        return null;
      }

      let heroBuild = null;

      if (playerRole == null) {
        heroBuild = hero.build.getDefaultHeroBuild(h);
      } else {
        heroBuild = hero.build.getHeroBuild(h, playerRole);
        if (heroBuild == null) heroBuild = hero.build.getDefaultHeroBuild(h);
      }

      return hero.build.getItemBuild(heroBuild);
    }
  }

  export namespace build {
    /**
     * Function validates if a default hero build exists
     * @param heroName Localized name
     * @returns
     */
    export function hasDefaultHeroBuild(heroName: string): boolean {
      return HeroBuilds.heroBuilds.hasOwnProperty(heroName);
    }

    /**
     * Returns the default hero build, which is the first build in heroBuild.ts
     * @param heroName Localized hero name
     * @param playerRole
     * @return null if there is no such build
     */
    export function getDefaultHeroBuild(
      heroName: string
    ): HeroBuilds.HeroBuild {
      if (!HeroBuilds.heroBuilds.hasOwnProperty(heroName)) return null;

      // Find hero build with right role
      return HeroBuilds.heroBuilds[heroName].builds[0];
    }

    /**
     *
     * @param hero localized hero name
     * @returns
     */
    export function getStandardAbilityBuild(h: string): string[] {
      //const h_ = hero.name.localizedNameToNPCName(h)

      if (!HeroBuilds.heroBuilds.hasOwnProperty(h)) {
        /* Check is used for the case Dota 2 adds heroes and the app is not updated yet */
        return [];
      }

      const abilityBuild = HeroBuilds.heroBuilds[h].builds[0].abilities;

      /* return copy of array, otherwise recipient can change content of this.laningItemTips */
      return [...abilityBuild];
    }

    /**
     *
     * @param heroBuild
     * @returns
     */
    export function getAbilityBuild(heroBuild: HeroBuilds.HeroBuild): string[] {
      //const h_ = hero.name.localizedNameToNPCName(h)

      const abilityBuild = heroBuild.abilities;

      /* return copy of array, otherwise recipient can change content of this.laningItemTips */
      return [...abilityBuild];
    }

    /**
     *
     * @param heroName Localized hero name
     * @return null if there is no such build
     */
    export function getHeroBuilds(heroName: string): HeroBuilds.HeroBuild[] {
      if (!HeroBuilds.heroBuilds.hasOwnProperty(heroName)) return null;

      return HeroBuilds.heroBuilds[heroName].builds;
    }

    /**
     *
     * @param heroName Localized hero name
     * @param playerRole
     * @return null if there is no such build
     */
    export function getHeroBuild(
      heroName: string,
      playerRole: PlayerRoles.DOTA_COACH_ROLE
    ): HeroBuilds.HeroBuild {
      if (!HeroBuilds.heroBuilds.hasOwnProperty(heroName)) return null;
>>>>>>> a51c569c

      const r: PlayerRoles.DOTA_COACH_GUIDE_ROLE =
        role.convertDotaCoachRoleToDotaCoachGuidRole(playerRole);

<<<<<<< HEAD
      // Get all roles of guides
      const guides = {};
      for (const heroBuild of HeroBuilds.heroBuilds[heroName].builds) {
        for (const role of heroBuild.roles) {
          guides[role] = heroBuild;
        }
      }

=======
      // Find hero build with right role
      for (const heroBuild of HeroBuilds.heroBuilds[heroName].builds) {
        if (heroBuild.roles.indexOf(r) != -1) {
          return heroBuild;
        }
      }

      // No relevant guide found
      return null;
    }

    /**
     * Returns an array with all http links to hero guides.
     *
     * @param heroName Localized hero name
     * @returns null in case of error
     */
    export function getHeroGuideLinks(heroName: string): string[] {
      if (!HeroBuilds.heroBuilds.hasOwnProperty(heroName)) return [];

      const result = [];
      for (const build of HeroBuilds.heroBuilds[heroName].builds) {
        result.push(build.steam_guide_link);
      }

      return result;
    }

    /**
     * @param heroName Localized hero name
     * @returns Heor builds
     */
    export function getClosestHeroBuild(
      heroName: string,
      playerRole: PlayerRoles.DOTA_COACH_ROLE
    ): HeroBuilds.HeroBuild {
      if (!HeroBuilds.heroBuilds.hasOwnProperty(heroName)) return null;

      const r: PlayerRoles.DOTA_COACH_GUIDE_ROLE =
        role.convertDotaCoachRoleToDotaCoachGuidRole(playerRole);

      // Get all roles of guides
      const guides = {};
      for (const heroBuild of HeroBuilds.heroBuilds[heroName].builds) {
        for (const role of heroBuild.roles) {
          guides[role] = heroBuild;
        }
      }

>>>>>>> a51c569c
      const guide_rules = {};
      guide_rules[PlayerRoles.DOTA_COACH_GUIDE_ROLE.CARRY] = [
        PlayerRoles.DOTA_COACH_GUIDE_ROLE.CARRY,
        PlayerRoles.DOTA_COACH_GUIDE_ROLE.MID,
        PlayerRoles.DOTA_COACH_GUIDE_ROLE.OFFLANE,
        PlayerRoles.DOTA_COACH_GUIDE_ROLE.SUPPORT,
      ];
      guide_rules[PlayerRoles.DOTA_COACH_GUIDE_ROLE.MID] = [
        PlayerRoles.DOTA_COACH_GUIDE_ROLE.MID,
        PlayerRoles.DOTA_COACH_GUIDE_ROLE.CARRY,
        PlayerRoles.DOTA_COACH_GUIDE_ROLE.OFFLANE,
        PlayerRoles.DOTA_COACH_GUIDE_ROLE.SUPPORT,
      ];
      guide_rules[PlayerRoles.DOTA_COACH_GUIDE_ROLE.OFFLANE] = [
        PlayerRoles.DOTA_COACH_GUIDE_ROLE.OFFLANE,
        PlayerRoles.DOTA_COACH_GUIDE_ROLE.CARRY,
        PlayerRoles.DOTA_COACH_GUIDE_ROLE.MID,
        PlayerRoles.DOTA_COACH_GUIDE_ROLE.SUPPORT,
      ];
      guide_rules[PlayerRoles.DOTA_COACH_GUIDE_ROLE.SUPPORT] = [
        PlayerRoles.DOTA_COACH_GUIDE_ROLE.SUPPORT,
        PlayerRoles.DOTA_COACH_GUIDE_ROLE.OFFLANE,
        PlayerRoles.DOTA_COACH_GUIDE_ROLE.MID,
        PlayerRoles.DOTA_COACH_GUIDE_ROLE.CARRY,
      ];

      for (const rule of guide_rules[r]) {
        for (const roleOfRules of rule) {
<<<<<<< HEAD
          if (Object.prototype.hasOwnProperty.call(guides, roleOfRules)) {
=======
          if (guides.hasOwnProperty(roleOfRules)) {
>>>>>>> a51c569c
            DotaLogger.log(
              `dota2.getClosestHeroBuild(): ${playerRole} => ${roleOfRules}`
            );
            return guides[rule];
          }
        }
      }

      return null;
    }

    /**
     * Returns item build in format to be use to display using DotaCoachUI
     *
     * @param heroBuild
     * @returns object with the following attributes: starting, early_game, mid_game, later_game, situational, roles: string. Each has an array of the following element: { item, info?, isCore?, purchaseTime? }
     */
    export function getItemBuild(heroBuild: HeroBuilds.HeroBuild): any {
      let tooltips_build = {};
      let tooltips_hero = {};
<<<<<<< HEAD

      if (Object.prototype.hasOwnProperty.call(heroBuild, "item_tooltips")) {
        tooltips_build = heroBuild.item_tooltips;
      }
      if (Object.prototype.hasOwnProperty.call(heroBuild, "item_tooltips")) {
=======
      if (heroBuild.hasOwnProperty("item_tooltips")) {
        tooltips_build = heroBuild.item_tooltips;
      }
      if (heroBuild.hasOwnProperty("item_tooltips")) {
>>>>>>> a51c569c
        tooltips_hero = heroBuild.item_tooltips;
      }
      const item_tooltips = {
        ...tooltips_hero,
        ...tooltips_build,
      };

      const build = heroBuild;
      /*var core_items_hero = build.items.core
            var core_items_bear = {}
            if (build.items.hasOwnProperty('core_baer')) {
                core_items_bear = build.items.core_bear
            }
            const core_items = {
                ...core_items_hero,
                ...core_items_bear
            }*/

      function transformItem(item: string, core_items: string[]) {
        const result = { item: item };
<<<<<<< HEAD
        if (Object.prototype.hasOwnProperty.call(item_tooltips, "item"))
=======
        if (item_tooltips.hasOwnProperty("item"))
>>>>>>> a51c569c
          result["info"] = item_tooltips[item];
        if (core_items.indexOf(item) != -1) result["isCore"] = true;
        return result;
      }

      return {
        starting: build.items.starting.map((x) =>
          transformItem(x, build.items.core)
        ),
<<<<<<< HEAD
        starting_bear: Object.prototype.hasOwnProperty.call(
          build.items,
          "starting_bear"
        )
=======
        starting_bear: build.items.hasOwnProperty("starting_bear")
>>>>>>> a51c569c
          ? build.items.starting_bear.map((x) =>
              transformItem(x, build.items.core_bear)
            )
          : null,
<<<<<<< HEAD
        early_game: Object.prototype.hasOwnProperty.call(
          build.items,
          "early_game"
        )
=======
        early_game: build.items.hasOwnProperty("early_game")
>>>>>>> a51c569c
          ? build.items.early_game.map((x) =>
              transformItem(x, build.items.core)
            )
          : null,
<<<<<<< HEAD
        mid_game: Object.prototype.hasOwnProperty.call(build.items, "mid_game")
          ? build.items.mid_game.map((x) => transformItem(x, build.items.core))
          : null,
        late_game: Object.prototype.hasOwnProperty.call(
          build.items,
          "late_game"
        )
=======
        mid_game: build.items.hasOwnProperty("mid_game")
          ? build.items.mid_game.map((x) => transformItem(x, build.items.core))
          : null,
        late_game: build.items.hasOwnProperty("late_game")
>>>>>>> a51c569c
          ? build.items.late_game.map((x) => transformItem(x, build.items.core))
          : null,
        situational: build.items.situational.map((x) =>
          transformItem(x, build.items.core)
        ),
<<<<<<< HEAD
        situational_bear: Object.prototype.hasOwnProperty.call(
          build.items,
          "situational_bear"
        )
=======
        situational_bear: build.items.hasOwnProperty("situational_bear")
>>>>>>> a51c569c
          ? build.items.situational_bear.map((x) =>
              transformItem(x, build.items.core_bear)
            )
          : null,
        neutral: build.items.neutral.map((x) =>
          transformItem(x, build.items.core)
        ),
        roles: PlayerRoles.rolesToString(heroBuild.roles),
      };
    }
  }

  export namespace name {
    //
    // The following names exist:
    //    - NPC name:       npc_dota_hero_antimage
    //    - NPC sort name:  antimage (NPCName w/o 'npc_dota_hero'; used by Overwolf)
    //    - localized name: Anti-Mage or Legion Commander
    //

    /**
     *
     * @param name NPC short name, e.g., antimage (i.e. w/o 'npc_dota_hero_')
     * @returns localited name, e.g., Anti-Mage
     */
    export function NPCShortNameToLocalizedName(name: string): string {
      //npc_dota_hero_bane
      for (const hero of Object.values(dota2Heroes)) {
        //for (var index in jsonOpenDotaAPI) {
        /*console.log("****** ------: OpenDotaAPIHero = " + OpenDotaAPIHero)
                console.log("****** ------: OpenDotaAPIHero = " + JSON.stringify(OpenDotaAPIHero))
                console.log("****** ------: OpenDotaAPIHero = " + JSON.stringify(jsonOpenDotaAPI[OpenDotaAPIHero]))*/
        if (hero.name == "npc_dota_hero_" + name) {
          return hero.localized_name;
        }
      }
      return "#not found#";
    }

    /**
     *
     * @param name e.g. npc_dota_hero_antimage
     * @returns localized name, e.g. Anti-Mage
     */
    export function NPCNameToLocalizedName(heroNPCName: string): string {
      for (const hero of Object.values(dota2Heroes)) {
        if (hero.name == heroNPCName) {
          return hero.localized_name;
        }
      }
      return "#not found#";
    }

    export function idToLocalizedName(heroId: number): string {
      for (const hero of Object.values(dota2Heroes)) {
        if (hero.id == heroId) {
          return hero.localized_name;
        }
      }
      return "#not found#";
    }

    export function idToName(heroId: number): string {
      for (const hero of Object.values(dota2Heroes)) {
        //for (var index in jsonHeroes) {
        if (hero.id == heroId) {
          return hero.localized_name;
        }
      }
      return "#not found#";
    }

    function idToNPCName(heroId: number): string {
      for (const hero of Object.values(dota2Heroes)) {
        //for (var index in jsonHeroes) {
        if (hero.id == heroId) {
          return hero.name;
        }
      }
      return "#not found#";
    }

    /**
     *
     * @param heroId
     * @returns e.g. antimage or dark_willow
     */

    export function idToNPCShortName(heroId: number): string {
      return idToNPCName(heroId).replace("npc_dota_hero_", "");
    }

    export function localizedNameToId(localized_name: string): number {
      //DotaLogger.log("dota2.localizedNameToId(" + localized_name + "): Called")
      for (const hero of Object.values(dota2Heroes)) {
        if (hero.localized_name == localized_name) {
          //DotaLogger.log("dota2.localizedNameToId(): Returned id = '" + Heroes[i].id + "'")
          return hero.id;
        }
      }
      return -1; // equals to not found
    }

    export function localizedNameToHeropediaName(
      localized_name: string
    ): string {
      return localized_name.replace(/[ \']/g, "");
    }

    /**
     *
     * @param heroName localized name, e.g. Anti-Mage
     * @returns NPC name, e.g. npc_dota_hero_antimage
     */
    export function localizedNameToNPCName(heroName: string): string {
      //DotaLogger.log("dota2.localizedNameToNPCName(" + heroName + "): Called")

      const id = localizedNameToId(heroName);
      return idToNPCName(id);
    }

    export function localizedNameToNPCShortName(heroName: string): string {
      return localizedNameToNPCName(heroName).replace("npc_dota_hero_", "");
    }

    /* Returns -1 if hero not found
     */
    export function NPCSortNameToId(name: string): number {
      //npc_dota_hero_bane
      for (const hero of Object.values(dota2Heroes)) {
        //for (var index in jsonHeroes) {
        if (hero.name == "npc_dota_hero_" + name) {
          return hero.id;
        }
      }
      return -1;
    }
  }

  export namespace image {
    export function idToImgName(heroId: number): string {
      let localizedName = hero.name.idToLocalizedName(heroId);
      if (localizedName == "#not found#") {
        return localizedName;
      }
      switch (localizedName) {
        case "Nature's Prophet": {
          localizedName = "furion";
          break;
<<<<<<< HEAD
        }
      }
      const result =
        "../img/heroes/" +
        localizedName.replace(/ /gi, "_") +
        "_minimap_icon.png";
      return result;
    }
    export function localizedNameToImgName(heroName: string): string {
      //DotaLogger.log(`dota2.localizedNameToImgName(${heroName}): Called`)
      switch (heroName) {
        case "Nature's Prophet": {
          DotaLogger.log(
            `dota2.localizedNameToImgName(): Found 'Nature's Prophet'`
          );
          heroName = "Furion";
          break;
        }
      }
=======
        }
      }
      const result =
        "../img/heroes/" +
        localizedName.replace(/ /gi, "_") +
        "_minimap_icon.png";
      return result;
    }
    export function localizedNameToImgName(heroName: string): string {
      //DotaLogger.log(`dota2.localizedNameToImgName(${heroName}): Called`)
      switch (heroName) {
        case "Nature's Prophet": {
          DotaLogger.log(
            `dota2.localizedNameToImgName(): Found 'Nature's Prophet'`
          );
          heroName = "Furion";
          break;
        }
      }
>>>>>>> a51c569c
      return "../img/heroes/" + heroName.replace(/ /gi, "_") + ".png";
    }

    export function localizedNameToMinimapImgName(heroName: string): string {
      //DotaLogger.log(`dota2.localizedNameToMinimapImgName(${heroName}): Called`)
      return localizedNameToImgName(heroName).replace(
        ".png",
        "_minimap_icon.png"
      );

      /*        switch (heroName) {
                case "Nature's Prophet": {
                    DotaLogger.log(`dota2.localizedNameToMinimapImgName(): Found 'Nature's Prophet'`)
                    heroName = "Furion"
                    break
                }
            }
            //return '../img/heroes/' + heroName.replace(/ /gi, "_") + '.png'
            return '../img/heroes/' + heroName.replace(/ /gi, "_") + '_minimap_icon.png';*/
    }
  }
  /**
   * @heroName: Localized name
   */
  function isHeroMelee(heroName: string): boolean {
    //console.log("isHeroMelee(" + hero + ") called")

    for (const hero of Object.values(dota2Heroes)) {
      //        for (var index in jsonOpenDotaAPI) {
      if (hero.localized_name == heroName) {
        return hero.attack_type == "Melee";
      }
    }

    /*for (var OpenDotaAPIHero of jsonOpenDotaAPI) {
            if (OpenDotaAPIHero.localized_name == hero) {
                return OpenDotaAPIHero.attack_type == "Melee"
            }
        }*/
    console.log("Internal error: isHeroMelee(hero: " + hero + ")");
    return false; // should never get here though
  }
}

export namespace items {
  /**
   *
   * @param item name of item e.g. 'blink' or overwhelming_blink'
   * @returns Cooldown of item or -1 if item is not known
   */
  export function getItemCooldown(item: string): number {
    DotaLogger.log(`Dota2.items.getItemCooldown(${item}): Called`);
<<<<<<< HEAD
    if (Object.prototype.hasOwnProperty.call(dota2Items, `item_${item}`)) {
      if (
        Object.prototype.hasOwnProperty.call(
          dota2Items[`item_${item}`],
          "cooldown"
        )
      ) {
        return dota2Items[`item_${item}`].cooldown;
      }
    }
    Object.prototype.hasOwnProperty.call(
      dota2Items[`item_${item}`],
      "cooldown"
    );
    /* Check is used for the case Dota 2 adds heroes and the app is not updated yet */
    return -1;
  }

  /**
   *
   * @param item Item number
   * @returns Item name, e.g. 'blink' for blink., or null if item is not found
   */
  export function getItemName(itemId: number): string {
    for (const key of Object.keys(dota2Items)) {
      if (dota2Items[key].id == itemId) {
        return key.replace("item_", "");
=======
    if (dota2Items.hasOwnProperty(`item_${item}`)) {
      if (dota2Items[`item_${item}`].hasOwnProperty("cooldown")) {
        return dota2Items[`item_${item}`].cooldown;
      }
    }

    /* Check is used for the case Dota 2 adds heroes and the app is not updated yet */
    return -1;
  }

  /**
   *
   * @param item Item number
   * @returns Item name, e.g. 'blink' for blink., or null if item is not found
   */
  export function getItemName(itemId: number): string {
    for (const key of Object.keys(dota2Items)) {
      if (dota2Items[key].id == itemId) {
        return key.replace("item_", "");
      }
    }
    return null;
  }

  /**
   *
   * @param item e.g. item_blink or armor (Dota Coach item)
   * @returns Item name, e.g. 'blink' for blink., or null if item is not found
   */
  export function getItemNameFromItemCode(itemCode: string): string {
    //DotaLogger.log(`dota2.getItemNameFromItemCode(itemCode: ${itemCode}): Called`)

    switch (itemCode) {
      case "armor":
      case "DamageItems":
      case "SentryDustGem":
      case "SentryGem":
      case "SentryDust":
      case "AttackSpeed": {
        // Don't change
        break;
      }
      default: {
        itemCode = `item_${itemCode}`;
>>>>>>> a51c569c
      }
    }
    return null;
  }

<<<<<<< HEAD
  /**
   *
   * @param item e.g. item_blink or armor (Dota Coach item)
   * @returns Item name, e.g. 'blink' for blink., or null if item is not found
   */
  export function getItemNameFromItemCode(itemCode: string): string {
    //DotaLogger.log(`dota2.getItemNameFromItemCode(itemCode: ${itemCode}): Called`)

    switch (itemCode) {
      case "armor":
      case "DamageItems":
      case "SentryDustGem":
      case "SentryGem":
      case "SentryDust":
      case "AttackSpeed": {
        // Don't change
        break;
      }
      default: {
        itemCode = `item_${itemCode}`;
      }
    }
    if (Object.prototype.hasOwnProperty.call(dota2Items, itemCode)) {
      if (Object.prototype.hasOwnProperty.call(dota2Items[itemCode], "name")) {
        //DotaLogger.log(`dota2.getItemNameFromItemCode(itemCode: ${itemCode}): ${dota2Items[itemCode].name}`)
        return dota2Items[itemCode].name;
      }
    }
=======
    if (dota2Items.hasOwnProperty(itemCode)) {
      if (dota2Items[itemCode].hasOwnProperty("name")) {
        //DotaLogger.log(`dota2.getItemNameFromItemCode(itemCode: ${itemCode}): ${dota2Items[itemCode].name}`)
        return dota2Items[itemCode].name;
      }
    }
>>>>>>> a51c569c
    //DotaLogger.log(`dota2.getItemNameFromItemCode(itemCode: ${itemCode}): null`)
    return null;
  }

  /**
   * Get the file name of an item.
   *
   * @param item Item number
   * @returns String with path and file name. Null if item is not found
   */
  export function getItemImage(itemId: number): string {
    const name = getItemName(itemId);
    if (name) return "../img/items/" + name + ".png";
    return null;
  }

  /**
   * Function returns items tracked by the performance tracker
   *
   * The list of items has been reviewed with ZoGraF in Q4 2021
   *
   * @returns { tracked: { item_code : all_data }, notTracked: { item_code : all_data }}
   */
  export function getTrackedItems() {
    const result = {
      tracked: {},
      notTracked: {},
    };

    for (const [key, value] of Object.entries(dota2Items)) {
      let isTracked = false;
      //if (!value.is_neutral) {
      switch (key) {
        case "item_soul_booster":
        case "item_ultimate_orb":
        case "item_demon_edge":
        case "item_eagle":
        case "item_reaver":
        case "item_relic":
        case "item_mystic_staff":
        case "item_grandmasters_glaive":
        case "item_ultimate_scepter_2":
        case "item_ultimate_scepter_roshan":
        case "item_fallen_sky": {
          isTracked = false;
          break;
        }
<<<<<<< HEAD
=======
        case "item_ultimate_scepter_2":
>>>>>>> a51c569c
        case "item_mekansm":
        case "item_hood_of_defiance":
        case "item_lesser_crit":
        case "item_dragon_lance":
        case "item_mask_of_madness":
        case "item_ancient_janggo":
        case "item_veil_of_discord":
        case "item_glimmer_cape":
        case "item_vanguard":
        case "item_ghost":
        case "item_aghanims_shard": {
          isTracked = true;
          break;
        }
        default: {
          // Neutrals don't have a cost, so they are not being tracked by default
          isTracked = (value as any).cost > 2000;
          break;
        }
      }

      if (isTracked) {
        result.tracked[key] = value;
      } else {
        result.notTracked[key] = value;
      }
    }

    return result;
  }
}<|MERGE_RESOLUTION|>--- conflicted
+++ resolved
@@ -198,11 +198,7 @@
     DotaLogger.log(`dota2.getAbility(): a=${JSON.stringify(a)}`);
 
     if (a != null) {
-<<<<<<< HEAD
       if (Object.prototype.hasOwnProperty.call(a, "name")) {
-=======
-      if (a.hasOwnProperty("name")) {
->>>>>>> a51c569c
         DotaLogger.log(`dota2.getAbilityName(): ${a.name}`);
         return a.name;
       } else {
@@ -340,11 +336,6 @@
     if (!Object.prototype.hasOwnProperty.call(dota2Heroes, heroNameNPC))
       return [];
 
-<<<<<<< HEAD
-=======
-    if (!dota2Heroes.hasOwnProperty(heroNameNPC)) return [];
-
->>>>>>> a51c569c
     return dota2Heroes[heroNameNPC].abilities;
   }
 
@@ -409,13 +400,8 @@
     /*        if (!Abilities[heroAbility].hasOwnProperty("mc")) {
             return null
         }*/
-<<<<<<< HEAD
     if (a == null || Object.prototype.hasOwnProperty.call(a, "mana_cost"))
       return null;
-=======
-    if (a == null || a.hasOwnProperty("mana_cost")) return null;
->>>>>>> a51c569c
-
     const manaCost = a.mana_cost;
     //DotaLogger.log("Dota2.hero.ability.getManaConsumption: mc='" + JSON.stringify(mc) + "'")
     // Format of data: "mc":["80","90","100","110"]
@@ -432,8 +418,8 @@
         }
         return result*/
   }
-<<<<<<< HEAD
-
+
+  
   /**
    *
    * @param heroAbility
@@ -444,20 +430,6 @@
 
     const a = ability.getAbility(heroAbility);
     if (Object.prototype.hasOwnProperty.call(a, "cooldown")) {
-=======
-
-  /**
-   *
-   * @param heroAbility
-   * @returns returns empty array if ability has no cooldown
-   */
-  export function getCooldown(heroAbility: string): number[] {
-    //DotaLogger.log("Dota2.hero.ability.getCooldown(heroAbility='" + heroAbility + "'): Called")
-
-    const a = ability.getAbility(heroAbility);
-
-    if (a.hasOwnProperty("cooldown")) {
->>>>>>> a51c569c
       // if there is no 'cd' property, the function returns an empty array
       return a.cooldown;
     }
@@ -465,7 +437,6 @@
     //DotaLogger.log(`Dota2.hero.ability.getCooldown(): Result = '${JSON.stringify(result)}'`)
     return [];
   }
-<<<<<<< HEAD
 
   /**
    *
@@ -478,20 +449,6 @@
     const a = ability.getAbility[heroAbility];
     if (a == null || !Object.prototype.hasOwnProperty.call(a, "cooldown"))
       return null;
-=======
-
-  /**
-   *
-   * @param heroAbility
-   * @returns null if there is no cooldown on ability
-   */
-  export function getCooldownAsString(heroAbility: string): string {
-    //DotaLogger.log("Dota2.hero.ability.getCooldown(heroAbility='" + heroAbility + "'): Called")
-
-    const a = ability.getAbility[heroAbility];
-
-    if (a == null || !a.hasOwnProperty("cooldown")) return null;
->>>>>>> a51c569c
 
     const cd = a.cooldown;
 
@@ -578,12 +535,8 @@
    * @returns null if there is no such hero
    */
   function getHero(heroName: string): Hero {
-<<<<<<< HEAD
     if (!Object.prototype.hasOwnProperty.call(dota2Heroes, heroName))
       return null;
-=======
-    if (!dota2Heroes.hasOwnProperty(heroName)) return null;
->>>>>>> a51c569c
     return dota2Heroes[heroName];
   }
 
@@ -759,7 +712,6 @@
             return "Error"
         }*/
   }
-<<<<<<< HEAD
 
   export namespace items {
     /**
@@ -800,88 +752,16 @@
         return [];
       }
 
-=======
-
-  export namespace items {
-    /**
-     * Returns an array of counter items for a given hero.
-     *
-     * @param hero The name of the hero, e.g. 'Abaddon' or 'Anti-Mage'
-     * @param isSupport The role of the player
-     * @returns Array of item objects, i.e. { item: "...", info: "..."}
-     */
-    export function getCounterItemsLaning(
-      hero: string,
-      isSupport: boolean
-    ): any[] {
-      let allItems: [any];
-      let roleItems: [any];
-      if (counterItemsLaning[hero] == null) {
-        /* Check is used for the case Dota 2 adds heroes and the app is not updated yet */
-        return [];
-      }
-
-      allItems = counterItemsLaning[hero].all;
-      if (isSupport) {
-        roleItems = counterItemsLaning[hero].support;
-      } else {
-        roleItems = counterItemsLaning[hero].core;
-      }
-
-      /* return copy of array, otherwise recipient can change content of this.laningItemTips */
-      return [...allItems].concat([...roleItems]);
-    }
-
-    export function getCounterItemsMidGame(
-      hero: string,
-      isSupport: boolean
-    ): any[] {
-      let allItems: [any];
-      let roleItems: [any];
-      if (counterItemsMidGame[hero] == null) {
-        /* Check is used for the case Dota 2 adds heroes and the app is not updated yet */
-        return [];
-      }
-
-      allItems = counterItemsMidGame[hero].all;
->>>>>>> a51c569c
+
       if (isSupport) {
         roleItems = counterItemsMidGame[hero].support;
       } else {
         roleItems = counterItemsMidGame[hero].core;
       }
-<<<<<<< HEAD
-
-=======
-
       /* return copy of array, otherwise recipient can change content of this.laningItemTips */
       return [...allItems].concat([...roleItems]);
     }
 
-    export function getCounterItemsLateGame(
-      hero: string,
-      isSupport: boolean
-    ): any[] {
-      let allItems: [any];
-      let roleItems: [any];
-      if (counterItemsLateGame[hero] == null) {
-        /* Check is used for the case Dota 2 adds heroes and the app is not updated yet */
-        return [];
-      }
-
-      allItems = counterItemsLateGame[hero].all;
-      if (isSupport) {
-        roleItems = counterItemsLateGame[hero].support;
-      } else {
-        roleItems = counterItemsLateGame[hero].core;
-      }
-
->>>>>>> a51c569c
-      /* return copy of array, otherwise recipient can change content of this.laningItemTips */
-      return [...allItems].concat([...roleItems]);
-    }
-
-<<<<<<< HEAD
     export function getCounterItemsLateGame(
       hero: string,
       isSupport: boolean
@@ -903,8 +783,6 @@
       return [...allItems].concat([...roleItems]);
     }
 
-=======
->>>>>>> a51c569c
     /**
      * Function returns the standard item build for a given hero. The standard item build is the first build in the heroGuides.ts file.
      *
@@ -934,26 +812,17 @@
         );
         if (tooltip) {
           r["info"] = tooltip;
-<<<<<<< HEAD
         }
         const isCore = HeroBuilds.isCoreItem(heroBuilds.builds[0], s);
         if (isCore) {
           r["isCore"] = true;
         }
-=======
-        }
-        const isCore = HeroBuilds.isCoreItem(heroBuilds.builds[0], s);
-        if (isCore) {
-          r["isCore"] = true;
-        }
->>>>>>> a51c569c
         result.push(r);
       }
 
       // return mid_game.concat(late_game)
       return result;
     }
-<<<<<<< HEAD
 
     /**
      *
@@ -1031,6 +900,7 @@
 
       /* return copy of array, otherwise recipient can change content of this.laningItemTips */
       return [...abilityBuild];
+
     }
 
     /**
@@ -1122,123 +992,11 @@
         !Object.prototype.hasOwnProperty.call(HeroBuilds.heroBuilds, heroName)
       )
         return null;
-=======
-
-    /**
-     *
-     * @param hero The name of the hero, e.g. 'Abaddon' or 'Anti-Mage'
-     * @param playerRole if null, then the fucntion takes the fist build
-     * @returns object with the following attributes: starting, early_game, mid_game, later_game, situational, roles: string. Each has an array of the following element: { item, info?, isCore?, purchaseTime? }
-     */
-    //export function getItemBuild(h: string): any {
-    export function getItemBuild(
-      h: string,
-      playerRole: PlayerRoles.DOTA_COACH_ROLE
-    ): any {
-      if (!HeroBuilds.heroBuilds.hasOwnProperty(h)) {
-        /* Check is used for the case Dota 2 adds heroes and the app is not updated yet */
-        return null;
-      }
-
-      let heroBuild = null;
-
-      if (playerRole == null) {
-        heroBuild = hero.build.getDefaultHeroBuild(h);
-      } else {
-        heroBuild = hero.build.getHeroBuild(h, playerRole);
-        if (heroBuild == null) heroBuild = hero.build.getDefaultHeroBuild(h);
-      }
-
-      return hero.build.getItemBuild(heroBuild);
-    }
-  }
-
-  export namespace build {
-    /**
-     * Function validates if a default hero build exists
-     * @param heroName Localized name
-     * @returns
-     */
-    export function hasDefaultHeroBuild(heroName: string): boolean {
-      return HeroBuilds.heroBuilds.hasOwnProperty(heroName);
-    }
-
-    /**
-     * Returns the default hero build, which is the first build in heroBuild.ts
-     * @param heroName Localized hero name
-     * @param playerRole
-     * @return null if there is no such build
-     */
-    export function getDefaultHeroBuild(
-      heroName: string
-    ): HeroBuilds.HeroBuild {
-      if (!HeroBuilds.heroBuilds.hasOwnProperty(heroName)) return null;
-
-      // Find hero build with right role
-      return HeroBuilds.heroBuilds[heroName].builds[0];
-    }
-
-    /**
-     *
-     * @param hero localized hero name
-     * @returns
-     */
-    export function getStandardAbilityBuild(h: string): string[] {
-      //const h_ = hero.name.localizedNameToNPCName(h)
-
-      if (!HeroBuilds.heroBuilds.hasOwnProperty(h)) {
-        /* Check is used for the case Dota 2 adds heroes and the app is not updated yet */
-        return [];
-      }
-
-      const abilityBuild = HeroBuilds.heroBuilds[h].builds[0].abilities;
-
-      /* return copy of array, otherwise recipient can change content of this.laningItemTips */
-      return [...abilityBuild];
-    }
-
-    /**
-     *
-     * @param heroBuild
-     * @returns
-     */
-    export function getAbilityBuild(heroBuild: HeroBuilds.HeroBuild): string[] {
-      //const h_ = hero.name.localizedNameToNPCName(h)
-
-      const abilityBuild = heroBuild.abilities;
-
-      /* return copy of array, otherwise recipient can change content of this.laningItemTips */
-      return [...abilityBuild];
-    }
-
-    /**
-     *
-     * @param heroName Localized hero name
-     * @return null if there is no such build
-     */
-    export function getHeroBuilds(heroName: string): HeroBuilds.HeroBuild[] {
-      if (!HeroBuilds.heroBuilds.hasOwnProperty(heroName)) return null;
-
-      return HeroBuilds.heroBuilds[heroName].builds;
-    }
-
-    /**
-     *
-     * @param heroName Localized hero name
-     * @param playerRole
-     * @return null if there is no such build
-     */
-    export function getHeroBuild(
-      heroName: string,
-      playerRole: PlayerRoles.DOTA_COACH_ROLE
-    ): HeroBuilds.HeroBuild {
-      if (!HeroBuilds.heroBuilds.hasOwnProperty(heroName)) return null;
->>>>>>> a51c569c
+
 
       const r: PlayerRoles.DOTA_COACH_GUIDE_ROLE =
         role.convertDotaCoachRoleToDotaCoachGuidRole(playerRole);
 
-<<<<<<< HEAD
       // Get all roles of guides
       const guides = {};
       for (const heroBuild of HeroBuilds.heroBuilds[heroName].builds) {
@@ -1247,57 +1005,6 @@
         }
       }
 
-=======
-      // Find hero build with right role
-      for (const heroBuild of HeroBuilds.heroBuilds[heroName].builds) {
-        if (heroBuild.roles.indexOf(r) != -1) {
-          return heroBuild;
-        }
-      }
-
-      // No relevant guide found
-      return null;
-    }
-
-    /**
-     * Returns an array with all http links to hero guides.
-     *
-     * @param heroName Localized hero name
-     * @returns null in case of error
-     */
-    export function getHeroGuideLinks(heroName: string): string[] {
-      if (!HeroBuilds.heroBuilds.hasOwnProperty(heroName)) return [];
-
-      const result = [];
-      for (const build of HeroBuilds.heroBuilds[heroName].builds) {
-        result.push(build.steam_guide_link);
-      }
-
-      return result;
-    }
-
-    /**
-     * @param heroName Localized hero name
-     * @returns Heor builds
-     */
-    export function getClosestHeroBuild(
-      heroName: string,
-      playerRole: PlayerRoles.DOTA_COACH_ROLE
-    ): HeroBuilds.HeroBuild {
-      if (!HeroBuilds.heroBuilds.hasOwnProperty(heroName)) return null;
-
-      const r: PlayerRoles.DOTA_COACH_GUIDE_ROLE =
-        role.convertDotaCoachRoleToDotaCoachGuidRole(playerRole);
-
-      // Get all roles of guides
-      const guides = {};
-      for (const heroBuild of HeroBuilds.heroBuilds[heroName].builds) {
-        for (const role of heroBuild.roles) {
-          guides[role] = heroBuild;
-        }
-      }
-
->>>>>>> a51c569c
       const guide_rules = {};
       guide_rules[PlayerRoles.DOTA_COACH_GUIDE_ROLE.CARRY] = [
         PlayerRoles.DOTA_COACH_GUIDE_ROLE.CARRY,
@@ -1326,11 +1033,7 @@
 
       for (const rule of guide_rules[r]) {
         for (const roleOfRules of rule) {
-<<<<<<< HEAD
           if (Object.prototype.hasOwnProperty.call(guides, roleOfRules)) {
-=======
-          if (guides.hasOwnProperty(roleOfRules)) {
->>>>>>> a51c569c
             DotaLogger.log(
               `dota2.getClosestHeroBuild(): ${playerRole} => ${roleOfRules}`
             );
@@ -1351,18 +1054,11 @@
     export function getItemBuild(heroBuild: HeroBuilds.HeroBuild): any {
       let tooltips_build = {};
       let tooltips_hero = {};
-<<<<<<< HEAD
 
       if (Object.prototype.hasOwnProperty.call(heroBuild, "item_tooltips")) {
         tooltips_build = heroBuild.item_tooltips;
       }
       if (Object.prototype.hasOwnProperty.call(heroBuild, "item_tooltips")) {
-=======
-      if (heroBuild.hasOwnProperty("item_tooltips")) {
-        tooltips_build = heroBuild.item_tooltips;
-      }
-      if (heroBuild.hasOwnProperty("item_tooltips")) {
->>>>>>> a51c569c
         tooltips_hero = heroBuild.item_tooltips;
       }
       const item_tooltips = {
@@ -1383,11 +1079,7 @@
 
       function transformItem(item: string, core_items: string[]) {
         const result = { item: item };
-<<<<<<< HEAD
         if (Object.prototype.hasOwnProperty.call(item_tooltips, "item"))
-=======
-        if (item_tooltips.hasOwnProperty("item"))
->>>>>>> a51c569c
           result["info"] = item_tooltips[item];
         if (core_items.indexOf(item) != -1) result["isCore"] = true;
         return result;
@@ -1397,31 +1089,22 @@
         starting: build.items.starting.map((x) =>
           transformItem(x, build.items.core)
         ),
-<<<<<<< HEAD
         starting_bear: Object.prototype.hasOwnProperty.call(
           build.items,
           "starting_bear"
         )
-=======
-        starting_bear: build.items.hasOwnProperty("starting_bear")
->>>>>>> a51c569c
           ? build.items.starting_bear.map((x) =>
               transformItem(x, build.items.core_bear)
             )
           : null,
-<<<<<<< HEAD
         early_game: Object.prototype.hasOwnProperty.call(
           build.items,
           "early_game"
         )
-=======
-        early_game: build.items.hasOwnProperty("early_game")
->>>>>>> a51c569c
           ? build.items.early_game.map((x) =>
               transformItem(x, build.items.core)
             )
           : null,
-<<<<<<< HEAD
         mid_game: Object.prototype.hasOwnProperty.call(build.items, "mid_game")
           ? build.items.mid_game.map((x) => transformItem(x, build.items.core))
           : null,
@@ -1429,25 +1112,15 @@
           build.items,
           "late_game"
         )
-=======
-        mid_game: build.items.hasOwnProperty("mid_game")
-          ? build.items.mid_game.map((x) => transformItem(x, build.items.core))
-          : null,
-        late_game: build.items.hasOwnProperty("late_game")
->>>>>>> a51c569c
           ? build.items.late_game.map((x) => transformItem(x, build.items.core))
           : null,
         situational: build.items.situational.map((x) =>
           transformItem(x, build.items.core)
         ),
-<<<<<<< HEAD
         situational_bear: Object.prototype.hasOwnProperty.call(
           build.items,
           "situational_bear"
         )
-=======
-        situational_bear: build.items.hasOwnProperty("situational_bear")
->>>>>>> a51c569c
           ? build.items.situational_bear.map((x) =>
               transformItem(x, build.items.core_bear)
             )
@@ -1597,7 +1270,6 @@
         case "Nature's Prophet": {
           localizedName = "furion";
           break;
-<<<<<<< HEAD
         }
       }
       const result =
@@ -1617,27 +1289,6 @@
           break;
         }
       }
-=======
-        }
-      }
-      const result =
-        "../img/heroes/" +
-        localizedName.replace(/ /gi, "_") +
-        "_minimap_icon.png";
-      return result;
-    }
-    export function localizedNameToImgName(heroName: string): string {
-      //DotaLogger.log(`dota2.localizedNameToImgName(${heroName}): Called`)
-      switch (heroName) {
-        case "Nature's Prophet": {
-          DotaLogger.log(
-            `dota2.localizedNameToImgName(): Found 'Nature's Prophet'`
-          );
-          heroName = "Furion";
-          break;
-        }
-      }
->>>>>>> a51c569c
       return "../img/heroes/" + heroName.replace(/ /gi, "_") + ".png";
     }
 
@@ -1690,7 +1341,6 @@
    */
   export function getItemCooldown(item: string): number {
     DotaLogger.log(`Dota2.items.getItemCooldown(${item}): Called`);
-<<<<<<< HEAD
     if (Object.prototype.hasOwnProperty.call(dota2Items, `item_${item}`)) {
       if (
         Object.prototype.hasOwnProperty.call(
@@ -1705,26 +1355,6 @@
       dota2Items[`item_${item}`],
       "cooldown"
     );
-    /* Check is used for the case Dota 2 adds heroes and the app is not updated yet */
-    return -1;
-  }
-
-  /**
-   *
-   * @param item Item number
-   * @returns Item name, e.g. 'blink' for blink., or null if item is not found
-   */
-  export function getItemName(itemId: number): string {
-    for (const key of Object.keys(dota2Items)) {
-      if (dota2Items[key].id == itemId) {
-        return key.replace("item_", "");
-=======
-    if (dota2Items.hasOwnProperty(`item_${item}`)) {
-      if (dota2Items[`item_${item}`].hasOwnProperty("cooldown")) {
-        return dota2Items[`item_${item}`].cooldown;
-      }
-    }
-
     /* Check is used for the case Dota 2 adds heroes and the app is not updated yet */
     return -1;
   }
@@ -1763,33 +1393,6 @@
       }
       default: {
         itemCode = `item_${itemCode}`;
->>>>>>> a51c569c
-      }
-    }
-    return null;
-  }
-
-<<<<<<< HEAD
-  /**
-   *
-   * @param item e.g. item_blink or armor (Dota Coach item)
-   * @returns Item name, e.g. 'blink' for blink., or null if item is not found
-   */
-  export function getItemNameFromItemCode(itemCode: string): string {
-    //DotaLogger.log(`dota2.getItemNameFromItemCode(itemCode: ${itemCode}): Called`)
-
-    switch (itemCode) {
-      case "armor":
-      case "DamageItems":
-      case "SentryDustGem":
-      case "SentryGem":
-      case "SentryDust":
-      case "AttackSpeed": {
-        // Don't change
-        break;
-      }
-      default: {
-        itemCode = `item_${itemCode}`;
       }
     }
     if (Object.prototype.hasOwnProperty.call(dota2Items, itemCode)) {
@@ -1798,14 +1401,6 @@
         return dota2Items[itemCode].name;
       }
     }
-=======
-    if (dota2Items.hasOwnProperty(itemCode)) {
-      if (dota2Items[itemCode].hasOwnProperty("name")) {
-        //DotaLogger.log(`dota2.getItemNameFromItemCode(itemCode: ${itemCode}): ${dota2Items[itemCode].name}`)
-        return dota2Items[itemCode].name;
-      }
-    }
->>>>>>> a51c569c
     //DotaLogger.log(`dota2.getItemNameFromItemCode(itemCode: ${itemCode}): null`)
     return null;
   }
@@ -1853,10 +1448,6 @@
           isTracked = false;
           break;
         }
-<<<<<<< HEAD
-=======
-        case "item_ultimate_scepter_2":
->>>>>>> a51c569c
         case "item_mekansm":
         case "item_hood_of_defiance":
         case "item_lesser_crit":
